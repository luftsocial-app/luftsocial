--- conflicted
+++ resolved
@@ -51,10 +51,7 @@
     "nodemailer": "^6.10.0",
     "passport": "^0.7.0",
     "passport-jwt": "^4.0.1",
-<<<<<<< HEAD
     "pg": "^8.13.2",
-=======
->>>>>>> 34e9072a
     "pino": "^9.6.0",
     "pino-http": "^10.4.0",
     "reflect-metadata": "^0.2.2",
