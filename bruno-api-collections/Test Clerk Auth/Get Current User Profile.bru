meta {
  name: Get Current User Profile
  type: http
  seq: 5
}

get {
<<<<<<< HEAD
  url: {{baseUrl}}/users
=======
  url: {{base_url}}/users
>>>>>>> 6bb1ad74
  body: none
  auth: bearer
}

headers {
  Accept: application/json
<<<<<<< HEAD
  X-TENANT-ID: 1
}

auth:apikey {
  key: Authorization
  value: {{clerkToken}}
  placement: header
=======
  x-tenant-id: {{tenant-id}}
  ~Authorization: Bearer {{clerkToken}}
}

auth:bearer {
  token: 
>>>>>>> 6bb1ad74
}

docs {
  Retrieves the profile of the currently logged-in user. Requires the Clerk authentication token in the Authorization header.
}<|MERGE_RESOLUTION|>--- conflicted
+++ resolved
@@ -5,33 +5,19 @@
 }
 
 get {
-<<<<<<< HEAD
-  url: {{baseUrl}}/users
-=======
   url: {{base_url}}/users
->>>>>>> 6bb1ad74
   body: none
   auth: bearer
 }
 
 headers {
   Accept: application/json
-<<<<<<< HEAD
-  X-TENANT-ID: 1
-}
-
-auth:apikey {
-  key: Authorization
-  value: {{clerkToken}}
-  placement: header
-=======
   x-tenant-id: {{tenant-id}}
   ~Authorization: Bearer {{clerkToken}}
 }
 
 auth:bearer {
   token: 
->>>>>>> 6bb1ad74
 }
 
 docs {
