--- conflicted
+++ resolved
@@ -1,42 +1,3 @@
-<<<<<<< HEAD
-import {
-  Injectable,
-  CanActivate,
-  ExecutionContext,
-  ForbiddenException,
-} from '@nestjs/common';
-import { Reflector } from '@nestjs/core';
-
-@Injectable()
-export class RoleGuard implements CanActivate {
-  constructor(private reflector: Reflector) {}
-
-  canActivate(context: ExecutionContext): boolean {
-    const requiredRoles = this.reflector.get<{ roles: string[] }>(
-      'roles',
-      context.getHandler(),
-    );
-    if (!requiredRoles || requiredRoles.roles.length === 0) {
-      return true; // No roles required; grant access.
-    }
-
-    const request = context.switchToHttp().getRequest();
-    const user = request.user;
-
-    console.log({ user: user.realm_access, requiredRoles });
-
-    if (
-      !user ||
-      !user.realm_access?.roles ||
-      !requiredRoles?.roles.some((role) =>
-        user.realm_access.roles.includes(role),
-      )
-    ) {
-      throw new ForbiddenException('Forbidden resource');
-    }
-
-    return true;
-=======
 import { SetMetadata } from '@nestjs/common';
 
 export enum Role {
@@ -74,6 +35,5 @@
     return requiredRoles.some((role) =>
       user.sessionClaims?.org_role.includes(role),
     );
->>>>>>> f8b73ccc
   }
 }