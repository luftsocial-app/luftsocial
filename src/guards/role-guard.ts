--- conflicted
+++ resolved
@@ -13,20 +13,12 @@
 import { PinoLogger } from 'nestjs-pino';
 
 @Injectable()
-<<<<<<< HEAD
-export class RolesGuard implements CanActivate {
-=======
 export class RoleGuard implements CanActivate {
->>>>>>> 6af5b91c
   constructor(
     private reflector: Reflector,
     private readonly logger: PinoLogger,
   ) {
-<<<<<<< HEAD
-    this.logger.setContext(RolesGuard.name);
-=======
     this.logger.setContext(RoleGuard.name);
->>>>>>> 6af5b91c
   }
 
   canActivate(context: ExecutionContext): boolean {
