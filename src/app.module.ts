--- conflicted
+++ resolved
@@ -11,23 +11,18 @@
 import { TypeOrmModule } from '@nestjs/typeorm';
 // import { LoggerMiddleware } from '../logger.middleware';
 import { ScheduleModule } from '@nestjs/schedule';
-<<<<<<< HEAD
-import { UserModule } from './user/user.module';
-import { Users } from './entities/user.entity';
-import { Message } from './entities/message.entity';
+// import { UsersModule } from ""
 import { Group } from './entities/group.entity';
 import { GroupMember } from './entities/groupMembers.entity';
 import { GroupModule } from './group/group.module'
 import { GroupMemberModule } from './group-member/group-member.module';
 import { MessageModule } from './message/message.module';
 import { NotificationModule } from './notification/notification.module';
-import { Notification } from './entities/notification.entity';
 
-=======
 import { Message } from './entities/message.entity';
 import { TenantMiddleware } from './middleware/tenant.middleware';
 import { UsersModule } from './user-management/users/users.module';
-import { User } from './entities/user.entity';
+import { Users } from './entities/user.entity';
 import { ClerkAuthGuard } from './guards/clerk-auth.guard';
 import { RolesGuard } from './guards/role-guard';
 import { Role } from './entities/role.entity';
@@ -43,7 +38,6 @@
 import { MessageRead } from './entities/message-read.entity';
 import { UserTenant } from './entities/user-tenant.entity';
 import { Team } from './entities/team.entity';
->>>>>>> 34e9072a
 @Module({
   imports: [
     ScheduleModule.forRoot(),
@@ -56,11 +50,8 @@
     }),
     TypeOrmModule.forRoot({
       ...config.get('db.options'),
-<<<<<<< HEAD
-      entities: [Users, Message, Group, GroupMember, Notification],
-=======
       entities: [
-        User,
+        Users,
         Tenant,
         UserRoleChange,
         Permissions,
@@ -74,7 +65,6 @@
         Team,
         UserTenant,
       ],
->>>>>>> 34e9072a
     }),
     LoggerModule.forRoot({
       ...JSON.parse(JSON.stringify(config.get('logger'))),
@@ -87,16 +77,13 @@
     ]),
 
     HealthModule,
-<<<<<<< HEAD
     GroupModule,
     GroupMemberModule,
     MessageModule,
-    NotificationModule
-=======
+    NotificationModule,
     UsersModule,
     DatabaseModule,
     PostsModule,
->>>>>>> 34e9072a
   ],
   controllers: [AppController],
   providers: [
@@ -115,12 +102,8 @@
     },
   ],
 })
-<<<<<<< HEAD
-export class AppModule { }
-=======
 export class AppModule implements NestModule {
   configure(consumer: MiddlewareConsumer) {
     consumer.apply(TenantMiddleware).forRoutes('*');
   }
-}
->>>>>>> 34e9072a
+}