--- conflicted
+++ resolved
@@ -11,18 +11,13 @@
 import { TypeOrmModule } from '@nestjs/typeorm';
 // import { LoggerMiddleware } from '../logger.middleware';
 import { ScheduleModule } from '@nestjs/schedule';
-<<<<<<< HEAD
 // import { UsersModule } from ""
 import { Group } from './entities/group.entity';
 import { GroupMember } from './entities/groupMembers.entity';
 import { GroupModule } from './group/group.module'
 import { GroupMemberModule } from './group-member/group-member.module';
-import { MessageModule } from './message/message.module';
 // import { NotificationModule } from './notification/notification.module';
 
-import { Message } from './entities/message.entity';
-=======
->>>>>>> f8b73ccc
 import { TenantMiddleware } from './middleware/tenant.middleware';
 import { UsersModule } from './user-management/users/users.module';
 import { User } from './entities/users/user.entity';
@@ -62,14 +57,10 @@
         Role,
         MessageRead,
         Conversation,
-<<<<<<< HEAD
-        ConversationMember,
         // Notification,
-=======
         Message,
         ChatParticipants,
         Notification,
->>>>>>> f8b73ccc
         Post,
         Team,
         UserTenant,
@@ -86,16 +77,13 @@
         limit: 5,
       },
     ]),
-<<<<<<< HEAD
 
     HealthModule,
     GroupModule,
     GroupMemberModule,
     MessageModule,
     // NotificationModule,
-=======
     ScheduleModule.forRoot(),
->>>>>>> f8b73ccc
     UsersModule,
     HealthModule,
     DatabaseModule,
