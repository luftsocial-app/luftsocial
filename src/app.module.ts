--- conflicted
+++ resolved
@@ -106,10 +106,6 @@
       provide: APP_GUARD,
       useClass: ClerkAuthGuard,
     },
-<<<<<<< HEAD
-    // ChatService,
-=======
->>>>>>> 99499138
   ],
 })
 export class AppModule implements NestModule {
