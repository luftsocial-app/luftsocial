import { MiddlewareConsumer, Module, NestModule } from '@nestjs/common';
import { AppController } from './app.controller';
import { AppService } from './app.service';
import { HealthModule } from './health/health.module';
import { LoggerModule } from 'nestjs-pino';
import { APP_INTERCEPTOR, APP_GUARD } from '@nestjs/core';
import { RequestInterceptor } from './interceptors/request-interceptor-2';
import { ThrottlerModule } from '@nestjs/throttler';
import { ConfigModule } from '@nestjs/config';
import * as config from 'config';
import { TypeOrmModule } from '@nestjs/typeorm';
import { LoggerMiddleware } from './middleware/logger.middleware';
import { ScheduleModule } from '@nestjs/schedule';
import { TenantMiddleware } from './middleware/tenant.middleware';
import { ClerkAuthGuard } from './guards/clerk-auth.guard';
import { RolesGuard } from './guards/role-guard';
import { PostsModule } from './post-management/posts/posts.module';
import { TenantModule } from './user-management/tenant/tenant.module';
import { TaskModule } from './task/task.module';
import { MediaStorageModule } from './asset-management/media-storage/media-storage.module';
import { CacheModule } from './cache/cache.module';
import { PlatformsModule } from './platforms/platforms.module';
import { FacebookModule } from './platforms/facebook/facebook.module';
import { MessagingModule } from './messaging/messaging.module';

// Entity imports
import { User } from './user-management/entities/user.entity';
import { UserRoleChange } from './user-management/entities/user-role-change.entity';
import { Permissions } from './user-management/entities/permissions.entity';
import { Role as RoleEntity } from './user-management/entities/role.entity';
import { ConversationEntity } from './messaging/conversations/entities/conversation.entity';
import { MessageEntity } from './messaging/messages/entities/message.entity';
import { AttachmentEntity } from './messaging/messages/entities/attachment.entity';
import { Post as PostEntity } from './post-management/entities/posts/post.entity';

import { InstagramModule } from './platforms/instagram/instagram.module';
import { AuthState } from './platforms/entities/facebook-entities/auth-state.entity';
import { FacebookAccount } from './platforms/entities/facebook-entities/facebook-account.entity';
import { FacebookPageMetric } from './platforms/entities/facebook-entities/facebook-page-metric.entity';
import { FacebookPage } from './platforms/entities/facebook-entities/facebook-page.entity';
import { FacebookPostMetric } from './platforms/entities/facebook-entities/facebook-post-metric.entity';
import { FacebookPost } from './platforms/entities/facebook-entities/facebook-post.entity';
import { ParticipantEntity } from './messaging/conversations/entities/participant.entity';
import { CrossPlatformModule } from './cross-platform/cross-platform.module';
<<<<<<< HEAD
=======
import { ConversationModule } from './messaging/conversations/conversation.module';
import { RealtimeModule } from './messaging/realtime/realtime.module';
import { UserModule } from './user-management/user/user.module';
import { ClerkWebhookModule } from './webhooks/clerk-webhook/clerk-webhook.module';
import { SocialAccount } from './platforms/entities/notifications/entity/social-account.entity';
import { Team } from './user-management/entities/team.entity';
import { Tenant } from './user-management/entities/tenant.entity';
import { UserTenant } from './user-management/entities/user-tenant.entity';
import { Notification } from './platforms/entities/notifications/notification.entity';
import { TiktokModule } from './webhooks/tiktok/tiktok.module';
import { PostAsset } from './asset-management/entities/post-asset.entity';
>>>>>>> b7691991

@Module({
  imports: [
    ConfigModule.forRoot({
      // ignoreEnvFile: true,
      // ignoreEnvVars: true,
      isGlobal: true,
      load: [config.util.toObject],
    }),
    TypeOrmModule.forRoot({
      ...config.get('db.options'),
      entities: [
        User,
        Tenant,
        UserRoleChange,
        Permissions,
        RoleEntity,
        ConversationEntity,
        MessageEntity,
        AttachmentEntity,
        PostEntity,
        Team,
        UserTenant,
        Notification,
        FacebookPostMetric,
        FacebookPost,
        FacebookPage,
        FacebookPageMetric,
        AuthState,
        ParticipantEntity,
        FacebookAccount,
        SocialAccount,
        PostAsset,
      ],
    }),
    LoggerModule.forRoot({
      ...JSON.parse(JSON.stringify(config.get('logger'))),
    }),
    ThrottlerModule.forRoot([
      {
        ttl: 60000,
        limit: 5,
      },
    ]),
    RealtimeModule,
    ClerkWebhookModule,
    MessagingModule,
    HealthModule,
    ScheduleModule.forRoot(),
    UserModule,
    HealthModule,
    PostsModule,
    TenantModule,
    TaskModule,
    MediaStorageModule,
    CacheModule,
    FacebookModule,
    InstagramModule,
    PlatformsModule,
<<<<<<< HEAD
    UsersModule,
    CrossPlatformModule,
=======
    CrossPlatformModule,
    ConversationModule,
    TenantModule,
    TiktokModule,
>>>>>>> b7691991
  ],
  controllers: [AppController],
  providers: [
    AppService,
    {
      provide: APP_INTERCEPTOR,
      useClass: RequestInterceptor,
    },
    {
      provide: APP_GUARD,
      useClass: RolesGuard,
    },
    {
      provide: APP_GUARD,
      useClass: ClerkAuthGuard,
    },
  ],
})
export class AppModule implements NestModule {
  configure(consumer: MiddlewareConsumer) {
    consumer.apply(LoggerMiddleware, TenantMiddleware).forRoutes('*');
  }
}<|MERGE_RESOLUTION|>--- conflicted
+++ resolved
@@ -42,8 +42,6 @@
 import { FacebookPost } from './platforms/entities/facebook-entities/facebook-post.entity';
 import { ParticipantEntity } from './messaging/conversations/entities/participant.entity';
 import { CrossPlatformModule } from './cross-platform/cross-platform.module';
-<<<<<<< HEAD
-=======
 import { ConversationModule } from './messaging/conversations/conversation.module';
 import { RealtimeModule } from './messaging/realtime/realtime.module';
 import { UserModule } from './user-management/user/user.module';
@@ -55,7 +53,6 @@
 import { Notification } from './platforms/entities/notifications/notification.entity';
 import { TiktokModule } from './webhooks/tiktok/tiktok.module';
 import { PostAsset } from './asset-management/entities/post-asset.entity';
->>>>>>> b7691991
 
 @Module({
   imports: [
@@ -115,15 +112,10 @@
     FacebookModule,
     InstagramModule,
     PlatformsModule,
-<<<<<<< HEAD
-    UsersModule,
-    CrossPlatformModule,
-=======
     CrossPlatformModule,
     ConversationModule,
     TenantModule,
     TiktokModule,
->>>>>>> b7691991
   ],
   controllers: [AppController],
   providers: [
