--- conflicted
+++ resolved
@@ -11,15 +11,6 @@
 import { TypeOrmModule } from '@nestjs/typeorm';
 // import { LoggerMiddleware } from '../logger.middleware';
 import { ScheduleModule } from '@nestjs/schedule';
-<<<<<<< HEAD
-import { UserModule } from './user/user.module';
-import { Users } from './entities/user.entity';
-import { PlatformsModule } from './platforms/platforms.module';
-import { CrossPlatformModule } from './cross-platform/cross-platform.module';
-import { AuthModule } from './auth/auth.module';
-import { ClerkMiddleware } from './middleware/clerk.middleware';
-
-=======
 import { TenantMiddleware } from './middleware/tenant.middleware';
 import { UsersModule } from './user-management/users/users.module';
 import { User } from './entities/users/user.entity';
@@ -28,6 +19,9 @@
 import { Role } from './entities/roles/role.entity';
 import { Permissions } from './entities/roles/permissions.entity';
 import { Tenant } from './entities/users/tenant.entity';
+import { PlatformsModule } from './platforms/platforms.module';
+import { CrossPlatformModule } from './cross-platform/cross-platform.module';
+import { AuthModule } from './auth/auth.module';
 import { DatabaseModule } from './database/database.module';
 import { PostsModule } from './post-management/posts/posts.module';
 import { Post } from './entities/posts/post.entity';
@@ -41,7 +35,6 @@
 import { ChatService } from './messaging/chat/chat.service';
 import { MessageModule } from './messaging/message/message.module';
 import { Message } from './entities/chats/message.entity';
->>>>>>> f8b73ccc
 @Module({
   imports: [
     ConfigModule.forRoot({
@@ -80,15 +73,12 @@
     ScheduleModule.forRoot(),
     UsersModule,
     HealthModule,
-<<<<<<< HEAD
+    DatabaseModule,
+    PostsModule,
+    MessageModule,
     PlatformsModule,
     CrossPlatformModule,
     AuthModule,
-=======
-    DatabaseModule,
-    PostsModule,
-    MessageModule,
->>>>>>> f8b73ccc
   ],
   controllers: [AppController],
   providers: [
@@ -110,10 +100,6 @@
 })
 export class AppModule implements NestModule {
   configure(consumer: MiddlewareConsumer) {
-<<<<<<< HEAD
-    consumer.apply(ClerkMiddleware).forRoutes('*'); // Apply Clerk to all routes
-=======
     consumer.apply(TenantMiddleware).forRoutes('*');
->>>>>>> f8b73ccc
   }
 }