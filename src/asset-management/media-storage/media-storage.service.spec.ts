import { Test, TestingModule } from '@nestjs/testing';
import { MediaStorageService } from './media-storage.service';
import { Repository } from 'typeorm';
import { getRepositoryToken } from '@nestjs/typeorm';
import { S3 } from 'aws-sdk';
import { PostAsset } from '../entities/post-asset.entity';
import { PinoLogger } from 'nestjs-pino';
import { TenantService } from '../../user-management/tenant/tenant.service';
import { BadRequestException, NotFoundException } from '@nestjs/common';
import { MediaType } from '../../common/enums/media-type.enum';
import { SocialPlatform } from '../../common/enums/social-platform.enum';
import axios from 'axios';
<<<<<<< HEAD
import * as config from 'config';
import * as crypto from 'crypto';
=======
import { BadRequestException } from '@nestjs/common';
import { PinoLogger } from 'nestjs-pino';

// Mock the config module
jest.mock('config', () => ({
  get: jest.fn((key) => {
    const configValues = {
      'aws.region': 'us-east-1',
      'aws.accessKeyId': 'test-key',
      'aws.secretAccessKey': 'test-secret',
      'aws.s3.bucket': 'test-bucket',
    };
    return configValues[key];
  }),
}));

jest.mock('lodash/merge', () => jest.fn());
>>>>>>> 6af5b91c

// Mocking external modules
jest.mock('aws-sdk');
jest.mock('axios');
jest.mock('config');
jest.mock('crypto');

describe('MediaStorageService', () => {
  let service: MediaStorageService;
<<<<<<< HEAD
  // eslint-disable-next-line @typescript-eslint/no-unused-vars
  let postAssetRepository: Repository<PostAsset>;
  let tenantService: TenantService;
  let mockedS3Instance: jest.Mocked<S3>;
  let mockedCrypto: jest.Mocked<typeof crypto>;
  let mockedConfig: jest.Mocked<typeof config>;
  let mockedAxios: jest.Mocked<typeof axios>;
=======
  let mockPostAssetRepository;
  let mockLogger;
>>>>>>> 6af5b91c

  const mockPostAssetRepository = {
    create: jest.fn(),
    save: jest.fn(),
    findOne: jest.fn(),
    find: jest.fn(),
  };

  const mockPinoLogger = {
    setContext: jest.fn(),
    debug: jest.fn(),
    log: jest.fn(),
    error: jest.fn(),
  };

  const mockTenantService = {
    getTenantId: jest.fn().mockReturnValue('tenant-123'),
  };

  beforeEach(async () => {
    // Reset all mocks
    jest.clearAllMocks();

<<<<<<< HEAD
    // Mock S3 implementation
    const mockS3Upload = {
      promise: jest.fn().mockResolvedValue({
        Location: 'https://bucket.s3.region.amazonaws.com/key',
        ETag: 'etag',
      }),
    };

    const mockUpload = jest.fn().mockReturnValue(mockS3Upload);
    const mockGetSignedUrlPromise = jest
      .fn()
      .mockResolvedValue('https://presigned-url');
    const mockHeadObject = {
      promise: jest.fn().mockResolvedValue({}),
    };

    // Set up S3 mock
    mockedS3Instance = {
      upload: mockUpload,
      getSignedUrlPromise: mockGetSignedUrlPromise,
      headObject: jest.fn().mockReturnValue(mockHeadObject),
    } as unknown as jest.Mocked<S3>;

    // Mock the S3 constructor
    (S3 as jest.Mock).mockImplementation(() => mockedS3Instance);

    // Mock crypto implementation
    const mockHash = {
      update: jest.fn().mockReturnThis(),
      digest: jest.fn().mockReturnValue('mocked-hash-value'),
    };
    mockedCrypto = crypto as jest.Mocked<typeof crypto>;
    mockedCrypto.createHash.mockReturnValue(mockHash as any);

    // Mock config
    mockedConfig = config as jest.Mocked<typeof config>;
    mockedConfig.get = jest.fn((key) => {
      const configValues = {
        'aws.region': 'us-east-1',
        'aws.accessKeyId': 'test-access-key',
        'aws.secretAccessKey': 'test-secret-key',
        'aws.s3.bucket': 'test-bucket',
      };
      return configValues[key];
    });

    // Mock axios
    mockedAxios = axios as jest.Mocked<typeof axios>;

=======
    mockPostAssetRepository = {
      create: jest.fn(),
      save: jest.fn(),
      find: jest.fn(),
    };

    mockLogger = {
      setContext: jest.fn(),
      info: jest.fn(),
    };

>>>>>>> 6af5b91c
    const module: TestingModule = await Test.createTestingModule({
      providers: [
        MediaStorageService,
        {
<<<<<<< HEAD
          provide: getRepositoryToken(PostAsset),
=======
          provide: 'PostAssetRepository',
>>>>>>> 6af5b91c
          useValue: mockPostAssetRepository,
        },
        {
          provide: PinoLogger,
<<<<<<< HEAD
          useValue: mockPinoLogger,
        },
        {
          provide: TenantService,
          useValue: mockTenantService,
=======
          useValue: mockLogger,
>>>>>>> 6af5b91c
        },
      ],
    }).compile();

    service = module.get<MediaStorageService>(MediaStorageService);
    postAssetRepository = module.get<Repository<PostAsset>>(
      getRepositoryToken(PostAsset),
    );
    tenantService = module.get<TenantService>(TenantService);
  });

  it('should be defined', () => {
    expect(service).toBeDefined();
  });

  describe('calculateFileHash', () => {
    it('should calculate the SHA-256 hash of a buffer', async () => {
      const buffer = Buffer.from('test data');
      const result = await service.calculateFileHash(buffer);

      expect(crypto.createHash).toHaveBeenCalledWith('sha256');
      expect(result).toBe('mocked-hash-value');
    });
  });

  describe('findMediaByHash', () => {
    it('should find media by hash when it exists', async () => {
      const mockAsset = {
        id: 'asset-123',
        fileKey: 'social-media/tenant-123/user-123/file.jpg',
        fileType: 'image/jpeg',
        fileName: 'file.jpg',
        fileSize: 12345,
        fileHash: 'mocked-hash-value',
      };

      mockPostAssetRepository.findOne.mockResolvedValue(mockAsset);

      const result = await service.findMediaByHash('mocked-hash-value');

      expect(mockPostAssetRepository.findOne).toHaveBeenCalledWith({
        where: { fileHash: 'mocked-hash-value' },
      });

      expect(result).toEqual({
        id: 'asset-123',
        url: 'https://test-bucket.s3.us-east-1.amazonaws.com/social-media/tenant-123/user-123/file.jpg',
        key: 'social-media/tenant-123/user-123/file.jpg',
        type: MediaType.IMAGE,
        originalFilename: 'file.jpg',
        size: 12345,
        mimeType: 'image/jpeg',
        hash: 'mocked-hash-value',
      });
    });

    it('should return null when media with hash does not exist', async () => {
      mockPostAssetRepository.findOne.mockResolvedValue(null);

      const result = await service.findMediaByHash('non-existent-hash');

      expect(mockPostAssetRepository.findOne).toHaveBeenCalledWith({
        where: { fileHash: 'non-existent-hash' },
      });

      expect(result).toBeNull();
    });

    it('should return null and log error when database query fails', async () => {
      // Specifically mock the logger first to ensure it's called
      mockPinoLogger.error.mockClear();
      mockPostAssetRepository.findOne.mockRejectedValue(
        new Error('Database error'),
      );

      const result = await service.findMediaByHash('mocked-hash-value');

      // Verify the error was logged and null was returned
      expect(result).toBeNull();
    });
  });

  describe('uploadPostMedia', () => {
    const mockFiles = [
      {
        originalname: 'test-image.jpg',
        mimetype: 'image/jpeg',
        buffer: Buffer.from('test image data'),
        size: 1024,
      },
    ] as Express.Multer.File[];

    it('should upload new files to S3 and save metadata', async () => {
      // Mock hash calculation
      service.calculateFileHash = jest.fn().mockResolvedValue('new-hash');

      // Mock no existing file with same hash
      service.findMediaByHash = jest.fn().mockResolvedValue(null);

      // Mock S3 upload success
      const mockUploadResult = {
        sendData: { ETag: 'etag' },
        cdnUrl:
          'https://test-bucket.s3.us-east-1.amazonaws.com/social-media/user-123/test-image.jpg',
      };
      service['uploadToS3'] = jest.fn().mockResolvedValue(mockUploadResult);

      // Mock saved file metadata
      const mockSavedFile = {
        id: 'asset-123',
        fileKey: 'social-media/user-123/test-image.jpg',
        fileType: 'image/jpeg',
      };
      mockPostAssetRepository.save.mockResolvedValue(mockSavedFile);
      mockPostAssetRepository.create.mockReturnValue({
        tenantId: 'user-123',
        fileKey: 'social-media/user-123/test-image.jpg',
        fileType: 'image/jpeg',
        fileHash: 'new-hash',
        fileName: 'test-image.jpg',
        fileSize: 1024,
      });

      // Run the test
      const result = await service.uploadPostMedia('user-123', mockFiles);

      // Verify results
      expect(service.calculateFileHash).toHaveBeenCalledWith(
        mockFiles[0].buffer,
      );
      expect(service.findMediaByHash).toHaveBeenCalledWith('new-hash');
      expect(service['uploadToS3']).toHaveBeenCalled();
      expect(mockPostAssetRepository.create).toHaveBeenCalled();
      expect(mockPostAssetRepository.save).toHaveBeenCalled();

      expect(result).toHaveLength(1);
      expect(result[0]).toHaveProperty('id', 'asset-123');
      expect(result[0]).toHaveProperty('type', MediaType.IMAGE);
    });

    it('should reuse existing media when file with same hash exists', async () => {
      // Mock existing file with same hash
      const existingMedia = {
        id: 'existing-asset-123',
        url: 'https://test-bucket.s3.us-east-1.amazonaws.com/social-media/user-123/existing.jpg',
        key: 'social-media/user-123/existing.jpg',
        type: MediaType.IMAGE,
        originalFilename: 'existing.jpg',
        size: 1024,
        mimeType: 'image/jpeg',
        hash: 'existing-hash',
      };

      service.calculateFileHash = jest.fn().mockResolvedValue('existing-hash');
      service.findMediaByHash = jest.fn().mockResolvedValue(existingMedia);

      // Mock saved file reference
      mockPostAssetRepository.save.mockResolvedValue({
        id: 'reference-123',
        fileKey: 'social-media/user-123/existing.jpg',
      });

      // Run the test
      const result = await service.uploadPostMedia('user-123', mockFiles);

      // In this test we're verifying the existing media was returned without a new upload
      // but we can't directly check if uploadToS3 was called since it's not a mock function

      // Verify new reference was saved
      expect(mockPostAssetRepository.create).toHaveBeenCalled();
      expect(mockPostAssetRepository.save).toHaveBeenCalled();

      // Verify the existing media was returned
      expect(result).toHaveLength(1);
      expect(result[0]).toEqual(existingMedia);
    });

    it('should handle upload errors', async () => {
      service.calculateFileHash = jest.fn().mockResolvedValue('new-hash');
      service.findMediaByHash = jest.fn().mockResolvedValue(null);
      service['uploadToS3'] = jest
        .fn()
        .mockRejectedValue(new Error('S3 upload failed'));

      await expect(
        service.uploadPostMedia('user-123', mockFiles),
      ).rejects.toThrow(BadRequestException);
    });

    it('should handle multiple files', async () => {
      const multipleFiles = [
        {
          originalname: 'image1.jpg',
          mimetype: 'image/jpeg',
          buffer: Buffer.from('image1 data'),
          size: 1024,
        },
        {
          originalname: 'image2.png',
          mimetype: 'image/png',
          buffer: Buffer.from('image2 data'),
          size: 2048,
        },
      ] as Express.Multer.File[];

      // Mock hash calculation (different hash for each file)
      service.calculateFileHash = jest.fn().mockImplementation((buffer) => {
        if (buffer.toString() === 'image1 data')
          return Promise.resolve('hash1');
        return Promise.resolve('hash2');
      });

      // First file exists, second doesn't
      service.findMediaByHash = jest.fn().mockImplementation((hash) => {
        if (hash === 'hash1') {
          return Promise.resolve({
            id: 'existing-1',
            url: 'https://test-bucket.s3.us-east-1.amazonaws.com/existing1.jpg',
            key: 'existing1.jpg',
            type: MediaType.IMAGE,
            mimeType: 'image/jpeg',
            hash: 'hash1',
          });
        }
        return Promise.resolve(null);
      });

      // Mock S3 upload for second file
      service['uploadToS3'] = jest.fn().mockResolvedValue({
        sendData: { ETag: 'etag2' },
        cdnUrl:
          'https://test-bucket.s3.us-east-1.amazonaws.com/social-media/user-123/image2.png',
      });

      // Mock saved file metadata
      mockPostAssetRepository.save
        .mockResolvedValueOnce({
          id: 'reference-1',
          fileKey: 'existing1.jpg',
        })
        .mockResolvedValueOnce({
          id: 'asset-2',
          fileKey: 'social-media/user-123/image2.png',
        });

      // Run the test
      const result = await service.uploadPostMedia('user-123', multipleFiles);

      // Verify correct number of items returned
      expect(result).toHaveLength(2);
      expect(result[0]).toHaveProperty('id', 'existing-1');
      expect(result[1]).toHaveProperty('id', 'asset-2');

      // Verify S3 upload called once (for second file only)
      expect(service['uploadToS3']).toHaveBeenCalledTimes(1);
    });
  });

  describe('uploadMediaFromUrl', () => {
    beforeEach(() => {
      // Mock axios response
      mockedAxios.get.mockResolvedValue({
        data: Buffer.from('image data'),
        headers: { 'content-type': 'image/jpeg' },
      });
    });

    it('should download and upload media from URL', async () => {
      // Mock hash calculation
      service.calculateFileHash = jest.fn().mockResolvedValue('url-file-hash');

      // Mock no existing file with same hash
      service.findMediaByHash = jest.fn().mockResolvedValue(null);

      // Mock S3 upload
      service['uploadToS3'] = jest.fn().mockResolvedValue({
        sendData: { ETag: 'etag' },
        cdnUrl:
          'https://test-bucket.s3.us-east-1.amazonaws.com/social-media/user-123/image.jpg',
      });

      // Mock saved file metadata
      mockPostAssetRepository.save.mockResolvedValue({
        id: 'url-asset-123',
        fileKey: 'social-media/user-123/image.jpg',
      });

      // Run the test
      const result = await service.uploadMediaFromUrl(
        'user-123',
        'https://example.com/image.jpg',
      );

      // Verify functions called correctly
      expect(mockedAxios.get).toHaveBeenCalledWith(
        'https://example.com/image.jpg',
        {
          responseType: 'arraybuffer',
        },
      );
      expect(service.calculateFileHash).toHaveBeenCalled();
      expect(service.findMediaByHash).toHaveBeenCalledWith('url-file-hash');
      expect(service['uploadToS3']).toHaveBeenCalled();

      // Verify result
      expect(result).toHaveProperty('id', 'url-asset-123');
      expect(result).toHaveProperty('type', MediaType.IMAGE);
    });

    it('should reuse existing media when URL file has same hash', async () => {
      // Mock existing file with same hash
      const existingMedia = {
        id: 'existing-url-asset',
        url: 'https://test-bucket.s3.us-east-1.amazonaws.com/existing-url.jpg',
        key: 'existing-url.jpg',
        type: MediaType.IMAGE,
        mimeType: 'image/jpeg',
        hash: 'url-existing-hash',
      };

      service.calculateFileHash = jest
        .fn()
        .mockResolvedValue('url-existing-hash');
      service.findMediaByHash = jest.fn().mockResolvedValue(existingMedia);

      // Run the test
      const result = await service.uploadMediaFromUrl(
        'user-123',
        'https://example.com/new-image.jpg',
      );

      // We can't directly check if uploadToS3 was called since it's not a jest mock
      // Instead we can verify that the existing media was returned

      // Verify existing media was returned
      expect(result).toEqual(existingMedia);
    });

    it('should skip deduplication when disabled', async () => {
      // Mock S3 upload
      service['uploadToS3'] = jest.fn().mockResolvedValue({
        sendData: { ETag: 'etag' },
        cdnUrl:
          'https://test-bucket.s3.us-east-1.amazonaws.com/social-media/user-123/image.jpg',
      });

      // Mock saved file metadata
      mockPostAssetRepository.save.mockResolvedValue({
        id: 'nodupe-asset-123',
        fileKey: 'social-media/user-123/image.jpg',
      });

      // Run the test with deduplication disabled
      await service.uploadMediaFromUrl(
        'user-123',
        'https://example.com/image.jpg',
        undefined,
        undefined,
        false,
      );

      // Since we're testing a specific code path, we can't verify these weren't called
      // as they're not jest mocks in this context. Instead, verify what we know should happen:

      // Verify upload occurred
      expect(service['uploadToS3']).toHaveBeenCalled();
    });

    it('should handle URL download errors', async () => {
      mockedAxios.get.mockRejectedValue(new Error('Network error'));

      await expect(
        service.uploadMediaFromUrl(
          'user-123',
          'https://example.com/bad-url.jpg',
        ),
      ).rejects.toThrow(BadRequestException);
    });
  });

  describe('generatePreSignedUrl', () => {
    it('should generate pre-signed URL with valid parameters', async () => {
      // Mock tenant ID
      tenantService.getTenantId.mockReturnValue('tenant-123');

      // Mock saved file metadata
      mockPostAssetRepository.save.mockResolvedValue({
        id: 'presigned-asset-123',
        fileKey: 'social-media/tenant-123/user-123/file.jpg',
      });

      // Run the test
      const result = await service.generatePreSignedUrl(
        'user-123',
        'image.jpg',
        'image/jpeg',
        'hash-123',
      );

      // Verify S3 pre-signed URL was requested
      expect(mockedS3Instance.getSignedUrlPromise).toHaveBeenCalledWith(
        'putObject',
        expect.objectContaining({
          Bucket: 'test-bucket',
          ContentType: 'image/jpeg',
          Metadata: { 'file-hash': 'hash-123' },
        }),
      );

      // Verify file metadata saved with isPending flag
      expect(mockPostAssetRepository.create).toHaveBeenCalledWith(
        expect.objectContaining({
          tenantId: 'tenant-123',
          fileType: 'image/jpeg',
          fileHash: 'hash-123',
          fileName: 'image.jpg',
          isPending: true,
        }),
      );

      // Verify result
      expect(result).toEqual({
        preSignedUrl: 'https://presigned-url',
        cdnUrl: expect.stringContaining(
          'test-bucket.s3.us-east-1.amazonaws.com',
        ),
        bucket: 'test-bucket',
        key: expect.stringContaining('social-media/tenant-123/user-123'),
        assetId: 'presigned-asset-123',
      });
    });

    it('should validate file name and content type', async () => {
      // Invalid file name
      await expect(
        service.generatePreSignedUrl(
          'user-123',
          'invalid/name.jpg',
          'image/jpeg',
        ),
      ).rejects.toThrow(BadRequestException);

      // Invalid content type
      await expect(
        service.generatePreSignedUrl(
          'user-123',
          'valid.jpg',
          'invalid-content-type',
        ),
      ).rejects.toThrow(BadRequestException);

      // Missing parameters
      await expect(
        service.generatePreSignedUrl('user-123', '', 'image/jpeg'),
      ).rejects.toThrow(BadRequestException);
    });

    it('should handle pre-signed URL generation failure', async () => {
      // Mock S3 failure
      mockedS3Instance.getSignedUrlPromise.mockResolvedValue('');

      await expect(
        service.generatePreSignedUrl('user-123', 'valid.jpg', 'image/jpeg'),
      ).rejects.toThrow(BadRequestException);
    });
  });

  describe('finalizePendingUpload', () => {
    it('should finalize a pending upload with valid asset ID', async () => {
      // Mock pending asset
      const mockPendingAsset = {
        id: 'pending-123',
        fileKey: 'social-media/tenant-123/user-123/file.jpg',
        fileType: 'image/jpeg',
        fileName: 'file.jpg',
        isPending: true,
        save: jest.fn(),
      };

      mockPostAssetRepository.findOne.mockResolvedValue(mockPendingAsset);
      mockPostAssetRepository.save.mockResolvedValue({
        ...mockPendingAsset,
        isPending: false,
        fileSize: 12345,
        uploadedAt: expect.any(Date),
      });

      // Run the test
      const result = await service.finalizePendingUpload('pending-123', 12345);

      // Verify asset was fetched and updated
      expect(mockPostAssetRepository.findOne).toHaveBeenCalledWith({
        where: { id: 'pending-123' },
      });

      expect(mockPostAssetRepository.save).toHaveBeenCalledWith(
        expect.objectContaining({
          id: 'pending-123',
          isPending: false,
          fileSize: 12345,
          uploadedAt: expect.any(Date),
        }),
      );

      // Verify result
      expect(result).toHaveProperty('id', 'pending-123');
      expect(result).toHaveProperty('size', 12345);
      expect(result).toHaveProperty('type', MediaType.IMAGE);
    });

    it('should throw NotFoundException for non-existent asset', async () => {
      mockPostAssetRepository.findOne.mockResolvedValue(null);

      await expect(
        service.finalizePendingUpload('non-existent', 12345),
      ).rejects.toThrow(NotFoundException);
    });
  });

  describe('verifyUpload', () => {
    it('should return true when file exists in S3', async () => {
      const result = await service.verifyUpload(
        'social-media/tenant-123/user-123/file.jpg',
      );

      expect(mockedS3Instance.headObject).toHaveBeenCalledWith({
        Bucket: 'test-bucket',
        Key: 'social-media/tenant-123/user-123/file.jpg',
      });

      expect(result).toBe(true);
    });

    it('should return false when file does not exist in S3', async () => {
      const mockHeadObject = {
        promise: jest.fn().mockRejectedValue(new Error('Not Found')),
      };

      mockedS3Instance.headObject.mockReturnValueOnce(mockHeadObject as any);
      mockPinoLogger.error.mockClear();

      const result = await service.verifyUpload(
        'social-media/tenant-123/user-123/non-existent.jpg',
      );

      expect(result).toBe(false);
    });
  });

<<<<<<< HEAD
  describe('getTenantUploads and getPostUploads', () => {
    it('should get uploads for a tenant', async () => {
      const mockUploads = [
        { id: 'asset-1', tenantId: 'tenant-123' },
        { id: 'asset-2', tenantId: 'tenant-123' },
      ];

      mockPostAssetRepository.find.mockResolvedValue(mockUploads);
=======
  describe('createPreSignedUrl', () => {
    it('should use custom bucket when provided', async () => {
      const key = 'test-key';
      const contentType = 'image/jpeg';
      const tenantId = 'tenant123';
      const customBucket = 'test-bucket';
      const currentTime = 1672531200000;

      jest.spyOn(Date, 'now').mockImplementation(() => currentTime); // Mocked timestamp

      const fileName = `uploads/${tenantId}/${currentTime}-${key}`;

      const result = await service.generatePreSignedUrl(
        key,
        contentType,
        tenantId,
      );
>>>>>>> 6af5b91c

      const result = await service.getTenantUploads('tenant-123');

      expect(mockPostAssetRepository.find).toHaveBeenCalledWith({
        where: { tenantId: 'tenant-123' },
      });

      expect(result).toEqual(mockUploads);
    });

    it('should get uploads for a post', async () => {
      const mockUploads = [
        { id: 'asset-1', postId: 'post-123' },
        { id: 'asset-2', postId: 'post-123' },
      ];

      mockPostAssetRepository.find.mockResolvedValue(mockUploads);

      const result = await service.getPostUploads('post-123');

      expect(mockPostAssetRepository.find).toHaveBeenCalledWith({
        where: { postId: 'post-123' },
      });

      expect(result).toEqual(mockUploads);
    });
  });

  // Testing private helper methods through public interface
  describe('helper methods through public interface', () => {
    it('should correctly determine media type from MIME type', async () => {
      // We can test this through uploadPostMedia
      mockPostAssetRepository.save.mockImplementation((entity) =>
        Promise.resolve(entity),
      );
      service.findMediaByHash = jest.fn().mockResolvedValue(null);
      service.calculateFileHash = jest.fn().mockResolvedValue('new-hash');
      service['uploadToS3'] = jest.fn().mockResolvedValue({
        sendData: { ETag: 'etag' },
        cdnUrl: 'https://test-bucket.s3.us-east-1.amazonaws.com/key',
      });

      // Test with different MIME types
      const imageFile = {
        originalname: 'image.jpg',
        mimetype: 'image/jpeg',
        buffer: Buffer.from(''),
        size: 1024,
      } as Express.Multer.File;
      const videoFile = {
        originalname: 'video.mp4',
        mimetype: 'video/mp4',
        buffer: Buffer.from(''),
        size: 2048,
      } as Express.Multer.File;
      const audioFile = {
        originalname: 'audio.mp3',
        mimetype: 'audio/mpeg',
        buffer: Buffer.from(''),
        size: 512,
      } as Express.Multer.File;
      const pdfFile = {
        originalname: 'doc.pdf',
        mimetype: 'application/pdf',
        buffer: Buffer.from(''),
        size: 4096,
      } as Express.Multer.File;

      // Run uploads for each file type
      const [imageResult] = await service.uploadPostMedia('user-123', [
        imageFile,
      ]);
      const [videoResult] = await service.uploadPostMedia('user-123', [
        videoFile,
      ]);
      const [audioResult] = await service.uploadPostMedia('user-123', [
        audioFile,
      ]);
      const [pdfResult] = await service.uploadPostMedia('user-123', [pdfFile]);

      // Verify media types identified correctly
      expect(imageResult.type).toBe(MediaType.IMAGE);
      expect(videoResult.type).toBe(MediaType.VIDEO);
      expect(audioResult.type).toBe(MediaType.AUDIO);
      expect(pdfResult.type).toBe(MediaType.FILE);
    });

    it('should extract filenames from URLs correctly', async () => {
      // Mock axios and findMediaByHash to simplify test
      mockedAxios.get.mockResolvedValue({
        data: Buffer.from('test'),
        headers: { 'content-type': 'image/jpeg' },
      });
      service.findMediaByHash = jest.fn().mockResolvedValue(null);
      service.calculateFileHash = jest.fn().mockResolvedValue('hash');
      service['uploadToS3'] = jest.fn().mockResolvedValue({
        sendData: { ETag: 'etag' },
        cdnUrl: 'https://test-bucket.s3.us-east-1.amazonaws.com/key',
      });
      mockPostAssetRepository.save.mockImplementation((entity) =>
        Promise.resolve({
          ...entity,
          id: 'asset-123',
        }),
      );

      // Test URLs with filenames
      await service.uploadMediaFromUrl(
        'user-123',
        'https://example.com/image.jpg',
      );
      expect(mockPostAssetRepository.create).toHaveBeenCalledWith(
        expect.objectContaining({ fileName: 'image.jpg' }),
      );

      // Test complex URLs
      await service.uploadMediaFromUrl(
        'user-123',
        'https://example.com/path/to/subdir/complex-name.png?query=param#fragment',
      );
      expect(mockPostAssetRepository.create).toHaveBeenCalledWith(
        expect.objectContaining({ fileName: 'complex-name.png' }),
      );

      // Test invalid URLs
      await service.uploadMediaFromUrl('user-123', 'invalid-url');
      // Should generate a filename with timestamp
      expect(mockPostAssetRepository.create).toHaveBeenCalledWith(
        expect.objectContaining({
<<<<<<< HEAD
          fileName: expect.stringMatching(/^file-\d+$/),
=======
          Bucket: customBucket,
          Key: fileName,
          ContentType: contentType,
          Expires: 360,
>>>>>>> 6af5b91c
        }),
      );

      expect(result).toEqual({
        preSignedUrl: 'https://presigned-url.com',
        cdnUrl: `https://${customBucket}.s3.${'us-east-1'}.amazonaws.com/${fileName}`,
        bucket: customBucket,
        key: fileName,
      });
    });
  });

  describe('saveFile', () => {
    it('should save file metadata to database', async () => {
      const tenantId = 'tenant123';
      const key = 'test-key';
      const contentType = 'image/jpeg';
      const mockUpload = {
        id: 1,
        tenantId,
        fileKey: key,
        fileType: contentType,
      };

      mockPostAssetRepository.create.mockReturnValue(mockUpload);
      mockPostAssetRepository.save.mockResolvedValue(mockUpload);

      const result = await service.saveFile(tenantId, key, contentType);

      expect(mockPostAssetRepository.create).toHaveBeenCalledWith({
        tenantId,
        fileKey: key,
        fileType: contentType,
        uploadedAt: expect.any(Date),
      });
      expect(mockPostAssetRepository.save).toHaveBeenCalledWith(mockUpload);
      expect(result).toEqual(mockUpload);
    });
  });

  describe('getTenantUploads', () => {
    it('should return uploads for a tenant', async () => {
      const tenantId = 'tenant123';
      const mockUploads = [
        { id: 1, tenantId, fileKey: 'key1' },
        { id: 2, tenantId, fileKey: 'key2' },
      ];

      mockPostAssetRepository.find.mockResolvedValue(mockUploads);

      const result = await service.getTenantUploads(tenantId);

      expect(mockPostAssetRepository.find).toHaveBeenCalledWith({
        where: { tenantId },
      });
      expect(result).toEqual(mockUploads);
    });
  });

  describe('private methods testing', () => {
    describe('uploadToS3', () => {
      it('should upload buffer to S3 with correct parameters', async () => {
        // Access private method via any cast
        const service_any = service as any;

        const buffer = Buffer.from('test content');
        const result = await service_any.uploadToS3(
          'test-key.jpg',
          buffer,
          'image/jpeg',
          { 'custom-metadata': 'value' },
        );

        // Verify S3 upload called with correct params
        expect(mockedS3Instance.upload).toHaveBeenCalledWith(
          {
            Bucket: 'test-bucket',
            Key: 'test-key.jpg',
            Body: buffer,
            ContentType: 'image/jpeg',
            Metadata: { 'custom-metadata': 'value' },
          },
          { queueSize: 10 },
        );

        // Verify result has expected structure
        expect(result).toHaveProperty('sendData');
        expect(result).toHaveProperty('cdnUrl');
        expect(result.cdnUrl).toContain('test-bucket');
        expect(result.cdnUrl).toContain('test-key.jpg');
      });

      it('should handle upload errors', async () => {
        // Mock upload failure
        const errorMessage = 'S3 upload failed';
        const mockUploadPromise = {
          promise: jest.fn().mockRejectedValue(new Error(errorMessage)),
        };
        mockedS3Instance.upload.mockReturnValueOnce(mockUploadPromise as any);
        mockPinoLogger.error.mockClear();

        const service_any = service as any;

        await expect(
          service_any.uploadToS3('test-key.jpg', Buffer.from('test')),
        ).rejects.toThrow(BadRequestException);
      });

      it('should use custom bucket when provided', async () => {
        const service_any = service as any;

        await service_any.uploadToS3(
          'test-key.jpg',
          Buffer.from('test'),
          'image/jpeg',
          undefined,
          'custom-bucket',
        );

        expect(mockedS3Instance.upload).toHaveBeenCalledWith(
          expect.objectContaining({
            Bucket: 'custom-bucket',
            Key: 'test-key.jpg',
          }),
          expect.anything(),
        );
      });
    });

    describe('generatePostMediaKey', () => {
      it('should generate keys with appropriate structure', async () => {
        const service_any = service as any;

        // Basic key generation
        const basicKey = service_any.generatePostMediaKey(
          'user-123',
          'image.jpg',
        );
        expect(basicKey).toMatch(
          /^social-media\/user-123\/\d+-[a-z0-9]+\.jpg$/,
        );

        // With post ID
        const keyWithPost = service_any.generatePostMediaKey(
          'user-123',
          'image.jpg',
          'post-456',
        );
        expect(keyWithPost).toMatch(
          /^social-media\/user-123\/post-456\/\d+-[a-z0-9]+\.jpg$/,
        );

        // With tenant ID
        const keyWithTenant = service_any.generatePostMediaKey(
          'user-123',
          'image.jpg',
          undefined,
          'tenant-789',
        );
        expect(keyWithTenant).toMatch(
          /^social-media\/tenant-789\/user-123\/\d+-[a-z0-9]+\.jpg$/,
        );

        // With platform
        const keyWithPlatform = service_any.generatePostMediaKey(
          'user-123',
          'image.jpg',
          undefined,
          undefined,
          SocialPlatform.INSTAGRAM,
        );
        expect(keyWithPlatform).toMatch(
          /^social-media\/INSTAGRAM\/user-123\/\d+-[a-z0-9]+\.jpg$/,
        );

        // All parameters
        const fullKey = service_any.generatePostMediaKey(
          'user-123',
          'image.jpg',
          'post-456',
          'tenant-789',
          SocialPlatform.FACEBOOK,
        );
        expect(fullKey).toMatch(
          /^social-media\/FACEBOOK\/tenant-789\/user-123\/post-456\/\d+-[a-z0-9]+\.jpg$/,
        );
      });

      it('should handle filenames without extensions', async () => {
        const service_any = service as any;

        const key = service_any.generatePostMediaKey('user-123', 'noextension');
        expect(key).toMatch(
          /^social-media\/user-123\/\d+-[a-z0-9]+\.noextension$/,
        );
      });
    });

    describe('getFileExtension', () => {
      it('should extract file extensions correctly', async () => {
        const service_any = service as any;

        expect(service_any.getFileExtension('image.jpg')).toBe('jpg');
        expect(service_any.getFileExtension('video.mp4')).toBe('mp4');
        expect(service_any.getFileExtension('archive.tar.gz')).toBe('gz');
        expect(service_any.getFileExtension('noextension')).toBe('noextension');
        expect(service_any.getFileExtension('.htaccess')).toBe('htaccess');
        expect(service_any.getFileExtension('file.with.multiple.dots')).toBe(
          'dots',
        );
      });
    });

    describe('getMediaTypeFromMimeType', () => {
      it('should identify media types correctly', async () => {
        const service_any = service as any;

        expect(service_any.getMediaTypeFromMimeType('image/jpeg')).toBe(
          MediaType.IMAGE,
        );
        expect(service_any.getMediaTypeFromMimeType('image/png')).toBe(
          MediaType.IMAGE,
        );
        expect(service_any.getMediaTypeFromMimeType('image/svg+xml')).toBe(
          MediaType.IMAGE,
        );

        expect(service_any.getMediaTypeFromMimeType('video/mp4')).toBe(
          MediaType.VIDEO,
        );
        expect(service_any.getMediaTypeFromMimeType('video/quicktime')).toBe(
          MediaType.VIDEO,
        );
        expect(service_any.getMediaTypeFromMimeType('video/webm')).toBe(
          MediaType.VIDEO,
        );

        expect(service_any.getMediaTypeFromMimeType('audio/mpeg')).toBe(
          MediaType.AUDIO,
        );
        expect(service_any.getMediaTypeFromMimeType('audio/wav')).toBe(
          MediaType.AUDIO,
        );

        expect(service_any.getMediaTypeFromMimeType('application/pdf')).toBe(
          MediaType.FILE,
        );
        expect(service_any.getMediaTypeFromMimeType('text/plain')).toBe(
          MediaType.FILE,
        );
        expect(
          service_any.getMediaTypeFromMimeType('application/octet-stream'),
        ).toBe(MediaType.FILE);
      });
    });

    describe('getFilenameFromUrl', () => {
      it('should extract filenames from URLs correctly', async () => {
        const service_any = service as any;

        expect(
          service_any.getFilenameFromUrl('https://example.com/image.jpg'),
        ).toBe('image.jpg');
        expect(
          service_any.getFilenameFromUrl(
            'https://example.com/path/to/video.mp4',
          ),
        ).toBe('video.mp4');
        expect(
          service_any.getFilenameFromUrl(
            'https://example.com/file.pdf?query=param',
          ),
        ).toBe('file.pdf');
        expect(
          service_any.getFilenameFromUrl(
            'https://example.com/file.doc#fragment',
          ),
        ).toBe('file.doc');
        expect(service_any.getFilenameFromUrl('https://example.com/')).toMatch(
          /^file-\d+$/,
        );
        expect(service_any.getFilenameFromUrl('invalid-url')).toMatch(
          /^file-\d+$/,
        );
      });
    });
  });

  describe('edge cases and error handling', () => {
    it('should handle database errors when saving file metadata', async () => {
      mockPostAssetRepository.save.mockRejectedValue(
        new Error('Database error'),
      );
      service.calculateFileHash = jest.fn().mockResolvedValue('hash');
      service.findMediaByHash = jest.fn().mockResolvedValue(null);

      // Create a proper mock for uploadToS3
      const mockUploadToS3 = jest.fn().mockResolvedValue({
        sendData: { ETag: 'etag' },
        cdnUrl: 'https://test-bucket.s3.us-east-1.amazonaws.com/key',
      });
      service['uploadToS3'] = mockUploadToS3;

      mockPinoLogger.error.mockClear();

      const files = [
        {
          originalname: 'test.jpg',
          mimetype: 'image/jpeg',
          buffer: Buffer.from('test'),
          size: 1024,
        },
      ] as Express.Multer.File[];

      await expect(service.uploadPostMedia('user-123', files)).rejects.toThrow(
        'Database error',
      );

      // Now we can verify uploadToS3 was called
      expect(mockUploadToS3).toHaveBeenCalled();
    });
  });
});<|MERGE_RESOLUTION|>--- conflicted
+++ resolved
@@ -10,28 +10,8 @@
 import { MediaType } from '../../common/enums/media-type.enum';
 import { SocialPlatform } from '../../common/enums/social-platform.enum';
 import axios from 'axios';
-<<<<<<< HEAD
 import * as config from 'config';
 import * as crypto from 'crypto';
-=======
-import { BadRequestException } from '@nestjs/common';
-import { PinoLogger } from 'nestjs-pino';
-
-// Mock the config module
-jest.mock('config', () => ({
-  get: jest.fn((key) => {
-    const configValues = {
-      'aws.region': 'us-east-1',
-      'aws.accessKeyId': 'test-key',
-      'aws.secretAccessKey': 'test-secret',
-      'aws.s3.bucket': 'test-bucket',
-    };
-    return configValues[key];
-  }),
-}));
-
-jest.mock('lodash/merge', () => jest.fn());
->>>>>>> 6af5b91c
 
 // Mocking external modules
 jest.mock('aws-sdk');
@@ -41,7 +21,6 @@
 
 describe('MediaStorageService', () => {
   let service: MediaStorageService;
-<<<<<<< HEAD
   // eslint-disable-next-line @typescript-eslint/no-unused-vars
   let postAssetRepository: Repository<PostAsset>;
   let tenantService: TenantService;
@@ -49,10 +28,6 @@
   let mockedCrypto: jest.Mocked<typeof crypto>;
   let mockedConfig: jest.Mocked<typeof config>;
   let mockedAxios: jest.Mocked<typeof axios>;
-=======
-  let mockPostAssetRepository;
-  let mockLogger;
->>>>>>> 6af5b91c
 
   const mockPostAssetRepository = {
     create: jest.fn(),
@@ -76,7 +51,6 @@
     // Reset all mocks
     jest.clearAllMocks();
 
-<<<<<<< HEAD
     // Mock S3 implementation
     const mockS3Upload = {
       promise: jest.fn().mockResolvedValue({
@@ -101,7 +75,7 @@
     } as unknown as jest.Mocked<S3>;
 
     // Mock the S3 constructor
-    (S3 as jest.Mock).mockImplementation(() => mockedS3Instance);
+    (S3 as unknown as jest.Mock).mockImplementation(() => mockedS3Instance);
 
     // Mock crypto implementation
     const mockHash = {
@@ -126,41 +100,20 @@
     // Mock axios
     mockedAxios = axios as jest.Mocked<typeof axios>;
 
-=======
-    mockPostAssetRepository = {
-      create: jest.fn(),
-      save: jest.fn(),
-      find: jest.fn(),
-    };
-
-    mockLogger = {
-      setContext: jest.fn(),
-      info: jest.fn(),
-    };
-
->>>>>>> 6af5b91c
     const module: TestingModule = await Test.createTestingModule({
       providers: [
         MediaStorageService,
         {
-<<<<<<< HEAD
           provide: getRepositoryToken(PostAsset),
-=======
-          provide: 'PostAssetRepository',
->>>>>>> 6af5b91c
           useValue: mockPostAssetRepository,
         },
         {
           provide: PinoLogger,
-<<<<<<< HEAD
           useValue: mockPinoLogger,
         },
         {
           provide: TenantService,
           useValue: mockTenantService,
-=======
-          useValue: mockLogger,
->>>>>>> 6af5b91c
         },
       ],
     }).compile();
@@ -543,9 +496,6 @@
 
   describe('generatePreSignedUrl', () => {
     it('should generate pre-signed URL with valid parameters', async () => {
-      // Mock tenant ID
-      tenantService.getTenantId.mockReturnValue('tenant-123');
-
       // Mock saved file metadata
       mockPostAssetRepository.save.mockResolvedValue({
         id: 'presigned-asset-123',
@@ -710,7 +660,6 @@
     });
   });
 
-<<<<<<< HEAD
   describe('getTenantUploads and getPostUploads', () => {
     it('should get uploads for a tenant', async () => {
       const mockUploads = [
@@ -719,25 +668,6 @@
       ];
 
       mockPostAssetRepository.find.mockResolvedValue(mockUploads);
-=======
-  describe('createPreSignedUrl', () => {
-    it('should use custom bucket when provided', async () => {
-      const key = 'test-key';
-      const contentType = 'image/jpeg';
-      const tenantId = 'tenant123';
-      const customBucket = 'test-bucket';
-      const currentTime = 1672531200000;
-
-      jest.spyOn(Date, 'now').mockImplementation(() => currentTime); // Mocked timestamp
-
-      const fileName = `uploads/${tenantId}/${currentTime}-${key}`;
-
-      const result = await service.generatePreSignedUrl(
-        key,
-        contentType,
-        tenantId,
-      );
->>>>>>> 6af5b91c
 
       const result = await service.getTenantUploads('tenant-123');
 
@@ -867,70 +797,9 @@
       // Should generate a filename with timestamp
       expect(mockPostAssetRepository.create).toHaveBeenCalledWith(
         expect.objectContaining({
-<<<<<<< HEAD
           fileName: expect.stringMatching(/^file-\d+$/),
-=======
-          Bucket: customBucket,
-          Key: fileName,
-          ContentType: contentType,
-          Expires: 360,
->>>>>>> 6af5b91c
         }),
       );
-
-      expect(result).toEqual({
-        preSignedUrl: 'https://presigned-url.com',
-        cdnUrl: `https://${customBucket}.s3.${'us-east-1'}.amazonaws.com/${fileName}`,
-        bucket: customBucket,
-        key: fileName,
-      });
-    });
-  });
-
-  describe('saveFile', () => {
-    it('should save file metadata to database', async () => {
-      const tenantId = 'tenant123';
-      const key = 'test-key';
-      const contentType = 'image/jpeg';
-      const mockUpload = {
-        id: 1,
-        tenantId,
-        fileKey: key,
-        fileType: contentType,
-      };
-
-      mockPostAssetRepository.create.mockReturnValue(mockUpload);
-      mockPostAssetRepository.save.mockResolvedValue(mockUpload);
-
-      const result = await service.saveFile(tenantId, key, contentType);
-
-      expect(mockPostAssetRepository.create).toHaveBeenCalledWith({
-        tenantId,
-        fileKey: key,
-        fileType: contentType,
-        uploadedAt: expect.any(Date),
-      });
-      expect(mockPostAssetRepository.save).toHaveBeenCalledWith(mockUpload);
-      expect(result).toEqual(mockUpload);
-    });
-  });
-
-  describe('getTenantUploads', () => {
-    it('should return uploads for a tenant', async () => {
-      const tenantId = 'tenant123';
-      const mockUploads = [
-        { id: 1, tenantId, fileKey: 'key1' },
-        { id: 2, tenantId, fileKey: 'key2' },
-      ];
-
-      mockPostAssetRepository.find.mockResolvedValue(mockUploads);
-
-      const result = await service.getTenantUploads(tenantId);
-
-      expect(mockPostAssetRepository.find).toHaveBeenCalledWith({
-        where: { tenantId },
-      });
-      expect(result).toEqual(mockUploads);
     });
   });
 
