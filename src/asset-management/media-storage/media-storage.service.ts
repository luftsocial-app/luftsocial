--- conflicted
+++ resolved
@@ -18,11 +18,8 @@
 import { Repository } from 'typeorm';
 import { PinoLogger } from 'nestjs-pino';
 import { PostAsset } from '../entities/post-asset.entity';
-<<<<<<< HEAD
 import { SocialPlatform } from '../../common/enums/social-platform.enum';
-import { TenantService } from '../../user-management/tenant/tenant.service';
-=======
->>>>>>> 6af5b91c
+import { TenantService } from '../../user-management/tenant.service';
 
 @Injectable()
 export class MediaStorageService {
@@ -37,18 +34,7 @@
   ) {
     this.pinoLogger.setContext(MediaStorageService.name);
 
-<<<<<<< HEAD
     this.s3 = new S3({
-=======
-  constructor(
-    @InjectRepository(PostAsset)
-    private readonly postAssetRepository: Repository<PostAsset>,
-    private readonly logger: PinoLogger,
-  ) {
-    this.logger.setContext(MediaStorageService.name);
-
-    this._s3 = new S3({
->>>>>>> 6af5b91c
       region: config.get('aws.region'),
       credentials: {
         accessKeyId: config.get('aws.accessKeyId'),
@@ -505,7 +491,6 @@
     }
   }
 
-<<<<<<< HEAD
   /**
    * Save file metadata to database
    */
@@ -558,70 +543,5 @@
    */
   async getPostUploads(postId: string) {
     return this.postAssetRepository.find({ where: { postId } });
-=======
-  async generatePreSignedUrl(
-    fileName: string,
-    contentType: string,
-    tenantId: string,
-  ): Promise<PreSignedUrlResult> {
-    if (!fileName || !contentType) {
-      throw new BadRequestException('File name and content type are required');
-    }
-
-    // Validate file name and content type
-    const validFileName = /^[a-zA-Z0-9._-]+$/.test(fileName);
-    const validContentType =
-      /^(image|video|audio|application)\/[a-zA-Z0-9+.-]+$/.test(contentType);
-    if (!validFileName || !validContentType) {
-      throw new BadRequestException('Invalid file name or content type format');
-    }
-
-    const bucket: string = config.get('aws.s3.bucket');
-    const key = `uploads/${tenantId}/${Date.now()}-${fileName}`;
-    const preSignedUrl = await this.s3.getSignedUrlPromise('putObject', {
-      Bucket: bucket,
-      Key: key,
-      ContentType: contentType,
-      Expires: 360,
-    });
-    if (!preSignedUrl) {
-      throw new BadRequestException('Failed to generate pre-signed URL');
-    }
-    this.logger.info(
-      `Generated pre-signed URL: ${preSignedUrl} for file: ${fileName}`,
-      MediaStorageService.name,
-    );
-
-    // Save file metadata to database (optional)
-    await this.saveFile(tenantId, key, contentType);
-
-    return {
-      preSignedUrl,
-      cdnUrl: `https://${bucket}.s3.${config.get('aws.region')}.amazonaws.com/${key}`,
-      bucket,
-      key,
-    };
->>>>>>> 6af5b91c
-  }
-
-  async saveFile(tenantId: string, key: string, ContentType: string) {
-    const upload = this.postAssetRepository.create({
-      tenantId,
-      fileKey: key,
-      fileType: ContentType,
-      uploadedAt: new Date(),
-    });
-
-    await this.postAssetRepository.save(upload);
-
-    this.logger.info(
-      `File metadata saved: ${JSON.stringify(upload)}`,
-      MediaStorageService.name,
-    );
-    return upload;
-  }
-
-  async getTenantUploads(tenantId: string) {
-    return this.postAssetRepository.find({ where: { tenantId } });
   }
 }