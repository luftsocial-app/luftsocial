--- conflicted
+++ resolved
@@ -1,9 +1,5 @@
 import { Test, TestingModule } from '@nestjs/testing';
 import { ContentPublisherService } from './content-publisher.service';
-<<<<<<< HEAD
-=======
-import { PublishRecord } from '../entities/publish.entity';
->>>>>>> 6af5b91c
 import { getRepositoryToken } from '@nestjs/typeorm';
 import { PublishRecord } from '../entities/publish.entity';
 import { FacebookService } from '../../platforms/facebook/facebook.service';
@@ -17,7 +13,6 @@
 import { PublishStatus } from '../helpers/cross-platform.interface';
 import { HttpException, NotFoundException } from '@nestjs/common';
 import { SocialPlatform } from '../../common/enums/social-platform.enum';
-<<<<<<< HEAD
 import { CreateCrossPlatformPostDto } from '../helpers/dtos/cross-platform.dto';
 import axios from 'axios';
 
@@ -27,22 +22,6 @@
 
 describe('ContentPublisherService', () => {
   let service: ContentPublisherService;
-=======
-import {
-  PublishParams,
-  PublishStatus,
-} from '../helpers/cross-platform.interface';
-import { NotFoundException } from '@nestjs/common';
-
-describe('ContentPublisherService', () => {
-  let service: ContentPublisherService;
-  // let publishRepo: Repository<PublishRecord>;
-  // let facebookService: FacebookService;
-  // let instagramService: InstagramService;
-  // let linkedinService: LinkedInService;
-  // let tiktokService: TikTokService;
-  // let mediaStorageService: MediaStorageService;
->>>>>>> 6af5b91c
 
   const mockPublishRepo = {
     save: jest.fn(),
@@ -140,18 +119,6 @@
     }).compile();
 
     service = module.get<ContentPublisherService>(ContentPublisherService);
-<<<<<<< HEAD
-=======
-    // publishRepo = module.get<Repository<PublishRecord>>(
-    //   getRepositoryToken(PublishRecord),
-    // );
-    // facebookService = module.get<FacebookService>(FacebookService);
-    // instagramService = module.get<InstagramService>(InstagramService);
-    // linkedinService = module.get<LinkedInService>(LinkedInService);
-    // tiktokService = module.get<TikTokService>(TikTokService);
-    // mediaStorageService = module.get<MediaStorageService>(MediaStorageService);
-  });
->>>>>>> 6af5b91c
 
     // Reset all mocks before each test
     jest.clearAllMocks();
@@ -174,30 +141,7 @@
           size: 10 * 1024 * 1024, // 10MB
           originalname: 'test.mp4',
         },
-<<<<<<< HEAD
       ] as Express.Multer.File[];
-=======
-      ],
-      files: [{ buffer: Buffer.from('test'), filename: 'test.jpg' }] as any,
-      mediaUrls: ['https://example.com/image.jpg'],
-    };
-
-    const mockPublishRecord = {
-      id: 'pub123',
-      userId: 'user123',
-      content: 'Test content',
-      platforms: mockPublishParams.platforms,
-      status: PublishStatus.PENDING,
-    };
-
-    const mockMediaItems = [
-      { id: 'media1', url: 'https://storage.com/1.jpg' },
-      { id: 'media2', url: 'https://storage.com/2.jpg' },
-    ];
-
-    const setupSuccessfulMocks = () => {
-      mockPublishRepo.save.mockResolvedValue(mockPublishRecord);
->>>>>>> 6af5b91c
 
       expect(() => service.validateFiles(files)).not.toThrow();
     });
@@ -313,44 +257,9 @@
       ).rejects.toThrow('Media validation failed');
     });
 
-<<<<<<< HEAD
     it('should validate media URLs correctly', async () => {
       mockedAxios.head.mockResolvedValue({
         headers: { 'content-type': 'video/mp4' },
-=======
-    it('should handle partial success when one platform fails', async () => {
-      // Arrange
-      setupSuccessfulMocks();
-      mockInstagramService.post.mockRejectedValue(
-        new Error('Instagram API error'),
-      );
-
-      // Mock the determineOverallStatus method by manipulating the last update call
-      mockPublishRepo.update
-        .mockImplementationOnce(() => {
-          // First update call with mediaItems - just return
-          return Promise.resolve();
-        })
-        .mockImplementationOnce((data) => {
-          // Second update call - override the status to PARTIALLY_COMPLETED
-          return Promise.resolve({
-            ...data,
-            status: PublishStatus.PARTIALLY_COMPLETED,
-          });
-        });
-
-      // Act
-      const result = await service.publishContentWithMedia(mockPublishParams);
-
-      // Assert - we need to check the last call to update
-      const updateCalls = mockPublishRepo.update.mock.calls;
-      const lastUpdateCall = updateCalls[updateCalls.length - 1];
-
-      expect(lastUpdateCall[0]).toBe(mockPublishRecord.id);
-      expect(lastUpdateCall[1]).toMatchObject({
-        status: expect.any(String), // We can't control what the service actually sets
-        results: expect.any(Array),
->>>>>>> 6af5b91c
       });
 
       const dto: CreateCrossPlatformPostDto = {
@@ -374,7 +283,6 @@
     it('should handle media URL fetch failures gracefully', async () => {
       mockedAxios.head.mockRejectedValue(new Error('Network error'));
 
-<<<<<<< HEAD
       const dto: CreateCrossPlatformPostDto = {
         content: 'Test content',
         platforms: [
@@ -385,34 +293,6 @@
         ],
         mediaUrls: ['http://example.com/bad-url.mp4'],
       };
-=======
-      // Mock the determineOverallStatus method by manipulating the last update call
-      mockPublishRepo.update
-        .mockImplementationOnce(() => {
-          // First update call with mediaItems - just return
-          return Promise.resolve();
-        })
-        .mockImplementationOnce((data) => {
-          // Second update call - override the status to FAILED
-          return Promise.resolve({
-            ...data,
-            status: PublishStatus.FAILED,
-          });
-        });
-
-      // Act
-      const result = await service.publishContentWithMedia(mockPublishParams);
-
-      // Assert - we need to check the last call to update
-      const updateCalls = mockPublishRepo.update.mock.calls;
-      const lastUpdateCall = updateCalls[updateCalls.length - 1];
-
-      expect(lastUpdateCall[0]).toBe(mockPublishRecord.id);
-      expect(lastUpdateCall[1]).toMatchObject({
-        status: expect.any(String), // We can't control what the service actually sets
-        results: expect.any(Array),
-      });
->>>>>>> 6af5b91c
 
       const files = [] as Express.Multer.File[];
 
@@ -689,7 +569,6 @@
             platformSpecificParams: { pageId: 'page-123' },
           },
         ],
-<<<<<<< HEAD
       });
 
       const result = await service.retryPublish(
@@ -744,9 +623,6 @@
         take: jest.fn().mockReturnThis(),
         getMany: jest.fn().mockResolvedValue(mockRecords),
         getCount: jest.fn().mockResolvedValue(2),
-=======
-        files: [{ buffer: Buffer.from('test'), filename: 'test.jpg' }] as any,
->>>>>>> 6af5b91c
       };
 
       mockPublishRepo.createQueryBuilder.mockReturnValue(mockQueryBuilder);
