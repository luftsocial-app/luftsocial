import { MediaStorageItem } from '../../asset-management/media-storage/media-storage.dto';
import { SocialPlatform } from '../../common/enums/social-platform.enum';

export interface ConnectedPlatform {
  platform: SocialPlatform;
  accounts: {
    id: string;
    name: string;
<<<<<<< HEAD
    type: string;
    platformSpecific?: any;
=======
    type?: string;
>>>>>>> 6bb1ad74
  }[];
}

export enum PublishStatus {
  PENDING = 'PENDING',
  COMPLETED = 'COMPLETED',
  PARTIALLY_COMPLETED = 'PARTIALLY_COMPLETED',
  FAILED = 'FAILED',
  CANCELED = 'CANCELED',
}

export interface PlatformAnalytics {
  platform: SocialPlatform;
  accountId: string;
  metrics?: PlatformMetrics;
  error?: string;
  success: boolean;
}

export interface PlatformMetrics {
  followers: number;
  engagement: number;
  impressions: number;
  reach: number;
  posts?: number;
  platformSpecific: any;
}

export interface PostMetrics {
  engagement: number;
  impressions: number;
  reach?: number;
  reactions?: number;
  comments?: number;
  shares?: number;
  saves?: number;
  platformSpecific: any;
}

export interface ContentPerformance {
  platform: SocialPlatform;
  postId: string;
  metrics?: PostMetrics;
  error?: string;
  success: boolean;
}

export enum ScheduleStatus {
  PENDING = 'PENDING',
  PROCESSING = 'PROCESSING',
  PUBLISHED = 'PUBLISHED',
  PARTIALLY_PUBLISHED = 'PARTIALLY_PUBLISHED',
  FAILED = 'FAILED',
  CANCELLED = 'CANCELLED',
}

export interface AccountMetrics {
  followers: number;
  engagement: number;
  impressions: number;
  reach: number;
  posts?: number;
  platformSpecific: any;
  dateRange: DateRange;
}

export interface DateRange {
  startDate: string; // ISO format date string
  endDate: string; // ISO format date string
}

export interface PublishPlatformResult {
  platform: SocialPlatform;
  accountId: string;
  success: boolean;
  postId?: string;
  postedAt?: Date;
  error?: string;
  retryScheduled?: boolean;
  retryCount?: number;
  nextRetryAt?: Date;
}

export interface PlatformPublishResponse {
  platformPostId: string;
  postedAt: Date;
}

export interface PublishParams {
  userId: string;
  content: string;
  mediaUrls?: string[];
  files?: Express.Multer.File[];
  platforms: {
    platform: SocialPlatform;
    platformSpecificParams?: any;
  }[];
  scheduleTime?: Date;
}

export interface PublishResult {
  publishId: string;
  status: PublishStatus;
  userId: string;
  mediaItems: MediaStorageItem[];
  results: PublishPlatformResult[];
}

export interface RetryQueueItem {
  publishRecordId: string;
  platform: SocialPlatform;
  userId: string;
  content: string;
  mediaUrls?: string[];
  platformSpecificParams?: any;
  retryCount: number;
}<|MERGE_RESOLUTION|>--- conflicted
+++ resolved
@@ -6,12 +6,8 @@
   accounts: {
     id: string;
     name: string;
-<<<<<<< HEAD
     type: string;
     platformSpecific?: any;
-=======
-    type?: string;
->>>>>>> 6bb1ad74
   }[];
 }
 
