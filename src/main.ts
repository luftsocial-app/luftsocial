--- conflicted
+++ resolved
@@ -113,10 +113,6 @@
   //   secretKey: config.get('clerk.secretKey'),
   // });
   // const userList = await clerkClient.users.getUserList();
-<<<<<<< HEAD
-  // console.log({ userList : userList.data });
-=======
   // this.logger.info({ userList : userList.data });
->>>>>>> 27a2c858
 }
 bootstrap();