--- conflicted
+++ resolved
@@ -15,11 +15,8 @@
 import { PlatformError } from '../platforms/platform.error';
 import { TokenCacheService } from '../cache/token-cache.service';
 import { SocialPlatform } from '../common/enums/social-platform.enum';
-<<<<<<< HEAD
+import { PinoLogger } from 'nestjs-pino';
 import { TenantService } from '../database/tenant.service';
-=======
-import { PinoLogger } from 'nestjs-pino';
->>>>>>> 27a2c858
 
 @Injectable()
 export class PlatformAuthService {
@@ -32,11 +29,8 @@
     readonly platformConfigs: Record<SocialPlatform, PlatformOAuthConfig>,
     @Inject('PLATFORM_REPOSITORIES')
     private readonly platformRepos: Record<SocialPlatform, any>,
-<<<<<<< HEAD
+    private readonly logger: PinoLogger,
     private readonly tenantService: TenantService,
-=======
-    private readonly logger: PinoLogger,
->>>>>>> 27a2c858
   ) {
     this.logger.setContext(OAuth2Service.name);
     this.initializeOAuthClients();
@@ -641,15 +635,10 @@
       return this.platformConfigs[platform].scopes || [];
     } catch (error) {
       // Log the error or handle cases where platform might not exist]
-<<<<<<< HEAD
       this.logger.error(error);
       this.logger.warn(
         `Error fetching scopes for platform ${platform}: ${error.message}`,
       );
-=======
-      this.logger.info(error);
-      console.warn(`No scopes found for platform: ${platform}`);
->>>>>>> 27a2c858
       return [];
     }
   }
