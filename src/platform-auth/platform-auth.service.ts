import * as crypto from 'crypto';
import axios from 'axios';
import { AuthorizationCode } from 'simple-oauth2';
import {
  Injectable,
  Inject,
  UnauthorizedException,
  NotFoundException,
  Logger,
} from '@nestjs/common';
import {
  PlatformOAuthConfig,
  TokenResponse,
} from '../platforms/platform-service.interface';
import { PlatformError } from '../platforms/platform.error';
import { TokenCacheService } from '../cache/token-cache.service';
import { SocialPlatform } from '../common/enums/social-platform.enum';
<<<<<<< HEAD
import { TenantService } from '../database/tenant.service';
=======
import { PinoLogger } from 'nestjs-pino';
import { TenantService } from '../user-management/tenant/tenant.service';
>>>>>>> b7691991

@Injectable()
export class PlatformAuthService {
  private oauthClients: Record<SocialPlatform, AuthorizationCode>;
  private readonly logger = new Logger(PlatformAuthService.name);

  constructor(
    private readonly tokenCacheService: TokenCacheService,
    @Inject('PLATFORM_CONFIGS')
    readonly platformConfigs: Record<SocialPlatform, PlatformOAuthConfig>,
    @Inject('PLATFORM_REPOSITORIES')
    private readonly platformRepos: Record<SocialPlatform, any>,
<<<<<<< HEAD
=======
    private readonly logger: PinoLogger,
>>>>>>> b7691991
    private readonly tenantService: TenantService,
  ) {
    this.logger.setContext(PlatformAuthService.name);
    this.initializeOAuthClients();
  }

  private initializeOAuthClients() {
    this.oauthClients = Object.entries(this.platformConfigs).reduce(
      (clients, [platform, config]) => {
        clients[platform as SocialPlatform] = new AuthorizationCode({
          client: {
            id: config.clientId,
            secret: config.clientSecret,
          },
          auth: {
            tokenHost: config.tokenHost,
            tokenPath: config.tokenPath,
            authorizePath: config.authorizePath,
            revokePath: config.revokePath,
          },
        });
        return clients;
      },
      {} as Record<SocialPlatform, AuthorizationCode>,
    );
  }

  async getAuthorizationUrl(
    platform: SocialPlatform,
    userId: string,
  ): Promise<string> {
    try {
      const config = this.platformConfigs[platform];
      const state = crypto.randomBytes(32).toString('hex');

      // Store state in cache
      await this.tokenCacheService.storeState(state, { platform, userId });

      const options = {
        redirect_uri: config.redirectUri,
        scope: config.scopes,
        state,
      };

      if (platform === SocialPlatform.TIKTOK) {
        options['client_key'] = config.clientId;
      }

      return this.oauthClients[platform].authorizeURL(options);
    } catch (error) {
      throw new PlatformError(
        platform,
        'Failed to generate authorization URL',
        error,
      );
    }
  }

  async handleCallback(
    platform: SocialPlatform,
    code: string,
    state: string,
  ): Promise<TokenResponse> {
    // Verify state from cache
    const storedState = await this.tokenCacheService.getStoredState(state);
    if (!storedState) {
      throw new UnauthorizedException('Invalid state parameter');
    }

    // Get the userId from the stored state
    const { userId } = storedState;
    if (!userId) {
      throw new UnauthorizedException('User information missing from state');
    }

    const cacheKey = this.tokenCacheService.generateKey(
      'access',
      platform,
      code,
    );
    const cachedTokens = await this.tokenCacheService.getToken(cacheKey);
    const tenantId = this.tenantService.getTenantId();

    if (cachedTokens) {
      // Create account with cached tokens
      await this.createPlatformAccount(
        tenantId,
        platform,
        userId,
        cachedTokens,
      );
      return cachedTokens;
    }

    try {
      const config = this.platformConfigs[platform];
      let accessToken;

      // Handle token exchange based on platform
      if (platform === SocialPlatform.FACEBOOK) {
        accessToken = await this.exchangeFacebookToken(code, config);
      } else {
        const tokenParams = {
          code,
          redirect_uri: config.redirectUri,
          scope: config.scopes,
        };

        // Special case for TikTok
        if (platform === SocialPlatform.TIKTOK) {
          tokenParams['client_key'] = config.clientId;
          tokenParams['grant_type'] = 'authorization_code';
        }

        try {
          // Exchange authorization code for token
          accessToken = await this.oauthClients[platform].getToken(tokenParams);
        } catch (tokenError) {
          throw new PlatformError(
            platform,
            'Failed to exchange authorization code for token',
            tokenError,
          );
        }
      }

      const tokens = this.formatTokenResponse(platform, accessToken.token);

      // Cache tokens
      await this.tokenCacheService.setToken(
        cacheKey,
        tokens,
        config.cacheOptions.tokenTTL,
      );

      // Create a new account with the tokens
      await this.createPlatformAccount(tenantId, platform, userId, tokens);

      return tokens;
    } catch (error) {
      throw new PlatformError(platform, 'Failed in callback handler', error);
    }
  }

  private async createPlatformAccount(
    tenantId: string,
    platform: SocialPlatform,
    userId: string,
    tokens: TokenResponse,
  ): Promise<any> {
    try {
      // Get the appropriate repository for the platform
      const repository = this.platformRepos[platform];
      if (!repository) {
        throw new Error(`Repository not found for platform: ${platform}`);
      }

      // Get additional user information from the platform if needed
      const userInfo = await this.fetchUserInfo(platform, tokens.accessToken);

      // Create account data based on platform
      const accountData = this.createAccountData(
        platform,
        userId,
        tokens,
        userInfo,
        tenantId,
      );

      // Create and save the account
      return await repository.createAccount(accountData);
    } catch (error) {
      throw new PlatformError(
        platform,
        `Failed to create account for user ${userId}`,
        error,
      );
    }
  }

  private async fetchUserInfo(
    platform: SocialPlatform,
    accessToken: string,
  ): Promise<any> {
    try {
      switch (platform) {
        case SocialPlatform.FACEBOOK:
          return await this.fetchFacebookUserInfo(accessToken);
        case SocialPlatform.INSTAGRAM:
          return await this.fetchInstagramUserInfo(accessToken);
        case SocialPlatform.LINKEDIN:
          return await this.fetchLinkedInUserInfo(accessToken);
        case SocialPlatform.TIKTOK:
          return await this.fetchTikTokUserInfo(accessToken);
        default:
          return {};
      }
    } catch (error) {
      throw new PlatformError(platform, 'Failed to fetch user info', error);
    }
  }

  private async fetchFacebookUserInfo(accessToken: string): Promise<any> {
    const response = await axios.get('https://graph.facebook.com/me', {
      params: {
        fields: 'id,name,email',
        access_token: accessToken,
      },
    });
    return response.data;
  }

  private async fetchInstagramUserInfo(accessToken: string): Promise<any> {
    const response = await axios.get('https://graph.instagram.com/me', {
      params: {
        fields: 'id,username',
        access_token: accessToken,
      },
    });
    return response.data;
  }

  private async fetchLinkedInUserInfo(accessToken: string): Promise<any> {
    const response = await axios.get('https://api.linkedin.com/v2/me', {
      headers: {
        Authorization: `Bearer ${accessToken}`,
      },
    });
    return response.data;
  }

  private async fetchTikTokUserInfo(accessToken: string): Promise<any> {
    const config = this.platformConfigs[SocialPlatform.TIKTOK];
    const response = await axios.get(`${config.tokenHost}/user/info/`, {
      params: {
        access_token: accessToken,
        fields: 'open_id,union_id,avatar_url,display_name',
      },
    });
    return response.data;
  }

  private createAccountData(
    platform: SocialPlatform,
    userId: string,
    tokens: TokenResponse,
    userInfo: any,
    tenantId: string,
  ): any {
    const permissions =
      tokens.scope && tokens.scope.length > 0
        ? tokens.scope
        : ['public_profile'];
    // 60 days in seconds
    const expiresIn = 60 * 24 * 60 * 60;

    // Calculate the expiration date
    const expiresAt = new Date(Date.now() + expiresIn * 1000);

    const baseAccountData = {
      userId,
      tenantId,
      permissions,
      socialAccount: {
        accessToken: tokens.accessToken,
        refreshToken: tokens.refreshToken,
        expiresAt: tokens.expiresIn
          ? new Date(Date.now() + tokens.expiresIn * 1000)
          : expiresAt,
        scope: tokens.scope,
        platform,
        platformUserId: userInfo.id || userId,
        tokenExpiresAt: tokens.expiresIn
          ? new Date(Date.now() + tokens.expiresIn * 1000)
          : expiresAt,
      },
    };

    switch (platform) {
      case SocialPlatform.FACEBOOK:
        return {
          ...baseAccountData,
          facebookUserId: userInfo.id,
          name: userInfo.name || 'Unknown',
          email: userInfo.email,
        };
      case SocialPlatform.INSTAGRAM:
        return {
          ...baseAccountData,
          instagramId: userInfo.id,
          username: userInfo.username,
        };
      case SocialPlatform.LINKEDIN:
        return {
          ...baseAccountData,
          linkedinId: userInfo.id,
          name: `${userInfo.localizedFirstName} ${userInfo.localizedLastName}`,
        };
      case SocialPlatform.TIKTOK:
        return {
          ...baseAccountData,
          tiktokId: userInfo.open_id,
          openId: tokens.openId || userInfo.open_id,
          displayName: userInfo.display_name,
          avatarUrl: userInfo.avatar_url,
        };
      default:
        return baseAccountData;
    }
  }

  async refreshToken(
    platform: SocialPlatform,
    accountId: string,
  ): Promise<TokenResponse> {
    // Get account from appropriate repository
    const repository = this.platformRepos[platform];
    const account = await repository.getAccountById(accountId);

    if (!account) {
      throw new NotFoundException(
        `${platform} account not found: ${accountId}`,
      );
    }

    try {
      const { socialAccount } = account;

      if (platform === SocialPlatform.FACEBOOK) {
        // If no refresh token exists (new user) or we're trying to refresh
        // Facebook always uses the same token as both access and refresh token
        const { accessToken, refreshToken } = socialAccount;

        // Use either refresh token or access token, whichever is available
        const tokenToUse = refreshToken || accessToken;

        if (!tokenToUse) {
          throw new UnauthorizedException(
            'Facebook authorization required. No access token available.',
          );
        }

        // For Facebook, we extend the long-lived token or exchange a short-lived token
        const tokens = await this.refreshTokenForPlatform(
          platform,
          tokenToUse,
          null, // We'll generate cache key after we get the token
        );

        // Facebook tokens don't have an expiry date from the API, so use a fixed period
        // Typically long-lived tokens last for 60 days (in seconds)
        const expiresIn = tokens.expiresIn || 60 * 24 * 60 * 60; // 60 days in seconds
        const expiresAt = new Date(Date.now() + expiresIn * 1000);

        // Update account in database
        await repository.updateAccountTokens(account.id, {
          accessToken: tokens.accessToken,
          refreshToken: tokens.accessToken, // For Facebook, same token for both
          expiresAt: expiresAt,
        });

        // Cache the new tokens
        const cacheKey = this.tokenCacheService.generateKey(
          'refresh',
          platform,
          tokens.accessToken,
        );
        const ttl = this.platformConfigs[platform].cacheOptions.refreshTokenTTL;
        await this.tokenCacheService.setToken(cacheKey, tokens, ttl);

        return tokens;
      }

      // For other platforms (non-Facebook)
      const { refreshToken } = socialAccount;

      if (!refreshToken) {
        throw new UnauthorizedException('No refresh token available');
      }

      // Check cache first
      const cacheKey = this.tokenCacheService.generateKey(
        'refresh',
        platform,
        refreshToken,
      );
      const cachedTokens = await this.tokenCacheService.getToken(cacheKey);

      if (cachedTokens) {
        // Update account with cached tokens
        const expiresAt = new Date(Date.now() + cachedTokens.expiresIn * 1000);

        await repository.updateAccountTokens(account.id, {
          accessToken: cachedTokens.accessToken,
          refreshToken: cachedTokens.refreshToken,
          expiresAt: expiresAt,
        });

        return cachedTokens;
      }

      // Refresh tokens based on platform
      const tokens = await this.refreshTokenForPlatform(
        platform,
        refreshToken,
        cacheKey,
      );

      // Calculate expiration date, ensure it's a valid date
      const expiresIn = tokens.expiresIn || 3600; // Default to 1 hour if not provided
      const expiresAt = new Date(Date.now() + expiresIn * 1000);

      // Update account in database
      await repository.updateAccountTokens(account.id, {
        accessToken: tokens.accessToken,
        refreshToken: tokens.refreshToken || refreshToken, // Keep old refresh token if new one not provided
        expiresAt: expiresAt,
      });

      // Cache the new tokens
      const ttl = this.platformConfigs[platform].cacheOptions.refreshTokenTTL;
      await this.tokenCacheService.setToken(cacheKey, tokens, ttl);

      return tokens;
    } catch (error) {
      throw new PlatformError(
        platform,
        `Failed to refresh token for account ${accountId}`,
        error,
      );
    }
  }

  async refreshTokenForPlatform(
    platform: SocialPlatform,
    refreshToken: string,
    cacheKey: string,
  ): Promise<TokenResponse> {
    try {
      let refreshedToken;
      switch (platform) {
        case SocialPlatform.FACEBOOK:
        case SocialPlatform.INSTAGRAM:
          refreshedToken = await this.refreshFacebookToken(refreshToken);
          break;
        case SocialPlatform.LINKEDIN:
          refreshedToken = await this.refreshLinkedInToken(refreshToken);
          break;
        case SocialPlatform.TIKTOK:
          refreshedToken = await this.refreshTikTokToken(refreshToken);
          break;
        default:
          throw new Error(`Unsupported platform: ${platform}`);
      }

      const tokens = this.formatTokenResponse(platform, refreshedToken);

      // Cache refreshed tokens
      await this.tokenCacheService.setToken(
        cacheKey,
        tokens,
        this.platformConfigs[platform].cacheOptions.refreshTokenTTL,
      );

      return tokens;
    } catch (error) {
      throw new PlatformError(platform, 'Failed to refresh token', error);
    }
  }

  async revokeToken(platform: SocialPlatform, token: string): Promise<void> {
    try {
      const accessToken = this.oauthClients[platform].createToken({
        access_token: token,
      });

      await accessToken.revoke('access_token');

      // Clear from cache
      const accessKey = this.tokenCacheService.generateKey(
        'access',
        platform,
        token,
      );
      const refreshKey = this.tokenCacheService.generateKey(
        'refresh',
        platform,
        token,
      );

      await Promise.all([
        this.tokenCacheService.deleteToken(accessKey),
        this.tokenCacheService.deleteToken(refreshKey),
      ]);
    } catch (error) {
      throw new PlatformError(platform, 'Failed to revoke token', error);
    }
  }

  private async exchangeFacebookToken(
    code: string,
    config: PlatformOAuthConfig,
  ): Promise<any> {
    try {
      // Using axios directly instead of simple-oauth2 to control the request fully
      const response = await axios.get(
        'https://graph.facebook.com/v18.0/oauth/access_token',
        {
          params: {
            client_id: config.clientId,
            client_secret: config.clientSecret,
            redirect_uri: config.redirectUri,
            code: code,
          },
          headers: {
            Accept: 'application/json',
          },
        },
      );

      // Format the response to match what simple-oauth2 would return
      return {
        token: response.data,
      };
    } catch (error) {
      this.logger.error(
        'Facebook token exchange error:',
        error.response?.data || error.message,
      );
      throw error;
    }
  }

  private async refreshFacebookToken(token: string): Promise<any> {
    const config = this.platformConfigs[SocialPlatform.FACEBOOK];
    const response = await axios.get(
      'https://graph.facebook.com/v18.0/oauth/access_token',
      {
        params: {
          grant_type: 'fb_exchange_token',
          client_id: config.clientId,
          client_secret: config.clientSecret,
          fb_exchange_token: token,
        },
        headers: {
          Accept: 'application/json',
        },
      },
    );
    return response.data;
  }

  private async refreshLinkedInToken(refreshToken: string): Promise<any> {
    const accessToken = this.oauthClients[SocialPlatform.LINKEDIN].createToken({
      refresh_token: refreshToken,
    });
    return await accessToken.refresh();
  }

  private async refreshTikTokToken(refreshToken: string): Promise<any> {
    const config = this.platformConfigs[SocialPlatform.TIKTOK];
    const response = await axios.post(config.tokenHost + config.tokenPath, {
      client_key: config.clientId,
      client_secret: config.clientSecret,
      grant_type: 'refresh_token',
      refresh_token: refreshToken,
    });
    return response.data;
  }

  private formatTokenResponse(
    platform: SocialPlatform,
    token: any,
  ): TokenResponse {
    const base = {
      accessToken: token.access_token,
      refreshToken: token.access_token,
      expiresIn: token.expires_in,
      tokenType: token.token_type,
      scope: token.scope?.split(',') || [],
    };

    // Add platform-specific fields
    switch (platform) {
      case SocialPlatform.FACEBOOK:
      case SocialPlatform.INSTAGRAM:
        return {
          ...base,
          userId: token.user_id,
        };
      case SocialPlatform.TIKTOK:
        return {
          ...base,
          openId: token.open_id,
        };
      default:
        return base;
    }
  }

  getPlatformScopes(platform: SocialPlatform): string[] {
    try {
      return this.platformConfigs[platform].scopes || [];
    } catch (error) {
      // Log the error or handle cases where platform might not exist]
      this.logger.error(error);
      this.logger.warn(
        `Error fetching scopes for platform ${platform}: ${error.message}`,
      );
      return [];
    }
  }
}<|MERGE_RESOLUTION|>--- conflicted
+++ resolved
@@ -15,12 +15,8 @@
 import { PlatformError } from '../platforms/platform.error';
 import { TokenCacheService } from '../cache/token-cache.service';
 import { SocialPlatform } from '../common/enums/social-platform.enum';
-<<<<<<< HEAD
-import { TenantService } from '../database/tenant.service';
-=======
 import { PinoLogger } from 'nestjs-pino';
 import { TenantService } from '../user-management/tenant/tenant.service';
->>>>>>> b7691991
 
 @Injectable()
 export class PlatformAuthService {
@@ -33,10 +29,7 @@
     readonly platformConfigs: Record<SocialPlatform, PlatformOAuthConfig>,
     @Inject('PLATFORM_REPOSITORIES')
     private readonly platformRepos: Record<SocialPlatform, any>,
-<<<<<<< HEAD
-=======
     private readonly logger: PinoLogger,
->>>>>>> b7691991
     private readonly tenantService: TenantService,
   ) {
     this.logger.setContext(PlatformAuthService.name);
