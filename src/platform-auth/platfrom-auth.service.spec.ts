--- conflicted
+++ resolved
@@ -6,13 +6,9 @@
 import { TokenCacheService } from '../cache/token-cache.service';
 import { SocialPlatform } from '../common/enums/social-platform.enum';
 import { PlatformError } from '../platforms/platform.error';
-<<<<<<< HEAD
 import { PlatformAuthService } from './platform-auth.service';
+import { PinoLogger } from 'nestjs-pino';
 import { TenantService } from '../database/tenant.service';
-=======
-import { OAuth2Service } from './platform-auth.service';
-import { PinoLogger } from 'nestjs-pino';
->>>>>>> 27a2c858
 
 // Mock simple-oauth2
 jest.mock('simple-oauth2');
@@ -275,11 +271,8 @@
     tokenCacheService = module.get(
       TokenCacheService,
     ) as jest.Mocked<TokenCacheService>;
-<<<<<<< HEAD
+    logger = module.get<PinoLogger>(PinoLogger);
     tenantService = module.get(TenantService) as jest.Mocked<TenantService>;
-=======
-    logger = module.get<PinoLogger>(PinoLogger);
->>>>>>> 27a2c858
   });
 
   afterEach(() => {
@@ -660,11 +653,8 @@
         tokenCacheService,
         platformWithNoScopes,
         mockPlatformRepos,
-<<<<<<< HEAD
+        logger,
         tenantService,
-=======
-        logger,
->>>>>>> 27a2c858
       );
 
       const scopes = newService.getPlatformScopes(SocialPlatform.FACEBOOK);
