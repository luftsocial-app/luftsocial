--- conflicted
+++ resolved
@@ -46,7 +46,6 @@
         );
       }
 
-<<<<<<< HEAD
       this.tenantService.setTenantId(tenantId);
       req['tenantId'] = tenantId;
       req['isLuftSocialAdmin'] = isLuftSocialAdmin;
@@ -55,7 +54,6 @@
       this.logger.error(error);
       throw new NotFoundException(error);
     }
-=======
     // // Verify organization membership using Clerk
     // if (tenantId) {
     //   const userId = req.auth?.userId;
@@ -69,10 +67,6 @@
     //   }
     // }
 
-    this.tenantService.setTenantId(tenantId);
-    req['tenantId'] = tenantId;
-    req['isLuftSocialAdmin'] = isLuftSocialAdmin;
-    next();
->>>>>>> 6bb1ad74
+
   }
 }