import {
  Injectable,
  NestMiddleware,
  UnauthorizedException,
  NotFoundException,
} from '@nestjs/common';
import { Request, Response, NextFunction } from 'express';
import { PinoLogger } from 'nestjs-pino';
import { ConfigService } from '@nestjs/config';
import { TenantService } from '../user-management/tenant.service';
import { createSessionToken } from '../utils/createSessionToken';

@Injectable()
export class TenantMiddleware implements NestMiddleware {
  constructor(
    private tenantService: TenantService,
    private readonly logger: PinoLogger,
    private configService: ConfigService,
    // private readonly clerkService: ClerkService,
  ) { }

  async use(req: Request, res: Response, next: NextFunction) {
    try {
      const sessionId = req.auth?.sessionId;
      const clerkSecretKey = this.configService.get('clerk.secretKey');

      // testing: renew session by 1 hr
      if (process.env.NODE_ENV === 'development')
        await createSessionToken(sessionId, clerkSecretKey, this.logger);
      // req.headers['authorization'] = `Bearer ${customJWT}`;
      const tenantId =
        (req.headers['X-TENANT-ID'] as string) ||
        (req.headers['x-tenant-id'] as string);
      const isLuftSocialAdmin =
        req.headers['X-LUFTSOCIAL-ADMIN'] === 'true' ||
        req.headers['x-luftsocial-admin'] === 'true';

      if (!tenantId && !isLuftSocialAdmin) {
        this.logger.warn('`X-TENANT-ID` not provided');
        req['tenantId'] = null;
        req['isLuftSocialAdmin'] = null;

        // throw error neither tenantId nor isLuftSocialAdmin is provided
        throw new UnauthorizedException(
          'Either `X-TENANT-ID` or `X-LUFTSOCIAL-ADMIN` header is required',
        );
      }

<<<<<<< HEAD
      this.tenantService.setTenantId(tenantId);
      req['tenantId'] = tenantId;
      req['isLuftSocialAdmin'] = isLuftSocialAdmin;
      next();
    } catch (error) {
      this.logger.error(error);
      throw new NotFoundException(error);
    }
=======
    // // Verify organization membership using Clerk
    // if (tenantId) {
    //   const userId = req.auth?.userId;
    //   const memberships = await this.clerkService.getUserOrganizations(userId);
    //   const hasMembership = memberships.data.some(
    //     (m) => m.organization.id === tenantId,
    //   );

    //   if (!hasMembership) {
    //     throw new UnauthorizedException('User not part of organization');
    //   }
    // }

    this.tenantService.setTenantId(tenantId);
    req['tenantId'] = tenantId;
    req['isLuftSocialAdmin'] = isLuftSocialAdmin;
    next();
>>>>>>> 6bb1ad74
  }
}<|MERGE_RESOLUTION|>--- conflicted
+++ resolved
@@ -46,7 +46,19 @@
         );
       }
 
-<<<<<<< HEAD
+      // // Verify organization membership using Clerk
+      // if (tenantId) {
+      //   const userId = req.auth?.userId;
+      //   const memberships = await this.clerkService.getUserOrganizations(userId);
+      //   const hasMembership = memberships.data.some(
+      //     (m) => m.organization.id === tenantId,
+      //   );
+
+      //   if (!hasMembership) {
+      //     throw new UnauthorizedException('User not part of organization');
+      //   }
+      // }
+
       this.tenantService.setTenantId(tenantId);
       req['tenantId'] = tenantId;
       req['isLuftSocialAdmin'] = isLuftSocialAdmin;
@@ -55,24 +67,5 @@
       this.logger.error(error);
       throw new NotFoundException(error);
     }
-=======
-    // // Verify organization membership using Clerk
-    // if (tenantId) {
-    //   const userId = req.auth?.userId;
-    //   const memberships = await this.clerkService.getUserOrganizations(userId);
-    //   const hasMembership = memberships.data.some(
-    //     (m) => m.organization.id === tenantId,
-    //   );
-
-    //   if (!hasMembership) {
-    //     throw new UnauthorizedException('User not part of organization');
-    //   }
-    // }
-
-    this.tenantService.setTenantId(tenantId);
-    req['tenantId'] = tenantId;
-    req['isLuftSocialAdmin'] = isLuftSocialAdmin;
-    next();
->>>>>>> 6bb1ad74
   }
 }