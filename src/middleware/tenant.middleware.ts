--- conflicted
+++ resolved
@@ -7,45 +7,7 @@
 import { PinoLogger } from 'nestjs-pino';
 import { ConfigService } from '@nestjs/config';
 import { TenantService } from '../user-management/tenant.service';
-<<<<<<< HEAD
-
-async function createSessionToken( // this function is for testing only, should be removed in production
-  sessionId: string,
-  clerkSecretKey: string,
-  logger: PinoLogger,
-) {
-  logger.debug({ sessionId, clerkSecretKey }, 'Creating session token');
-
-  try {
-    const response = await fetch(
-      'https://api.clerk.com/v1/sessions/' + sessionId + '/tokens',
-      {
-        method: 'POST',
-        headers: {
-          Authorization: `Bearer ${clerkSecretKey}`,
-          'Content-Type': 'application/json',
-        },
-        body: JSON.stringify({
-          expires_in_seconds: 9600,
-        }),
-      },
-    );
-
-    if (!response.ok) {
-      const errorDetails = await response.json();
-      throw new Error(`Error ${response.status}: ${errorDetails.message}`);
-    }
-
-    const data = await response.json();
-    return data.jwt;
-  } catch (error) {
-    logger.error('Failed to create session token:', error.message);
-    throw error;
-  }
-}
-=======
 import { createSessionToken } from '../utils/createSessionToken';
->>>>>>> 85fa9b82
 
 @Injectable()
 export class TenantMiddleware implements NestMiddleware {
@@ -60,19 +22,9 @@
     const clerkSecretKey = this.configService.get('clerk.secretKey');
 
     // testing: renew session by 1 hr
-<<<<<<< HEAD
-    const customJWT = await createSessionToken(
-      sessionId,
-      clerkSecretKey,
-      this.logger,
-    );
-
-    req.headers['authorization'] = `Bearer ${customJWT}`;
-=======
     if (process.env.NODE_ENV === 'development')
       await createSessionToken(sessionId, clerkSecretKey, this.logger);
     // req.headers['authorization'] = `Bearer ${customJWT}`;
->>>>>>> 85fa9b82
     const tenantId =
       (req.headers['X-TENANT-ID'] as string) ||
       (req.headers['x-tenant-id'] as string);
