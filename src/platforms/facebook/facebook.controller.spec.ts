import { Test, TestingModule } from '@nestjs/testing';
import { FacebookController } from './facebook.controller';
import { FacebookService } from './facebook.service';
import {
  CreateFacebookPagePostDto,
  UpdatePageDto,
  UpdatePostDto,
} from './helpers/post.dto';
import { RateLimitInterceptor } from './helpers/rate-limit.interceptor';
import { ClerkAuthGuard } from '../../guards/clerk-auth.guard';
import { FacebookPage } from '../entities/facebook-entities/facebook-page.entity';
import { FacebookPost } from '../entities/facebook-entities/facebook-post.entity';

describe('FacebookController', () => {
  let controller: FacebookController;
  let facebookService: FacebookService;

  // Mock data
  const mockFile = {
    fieldname: 'files',
    originalname: 'test.jpg',
    encoding: '7bit',
    mimetype: 'image/jpeg',
    buffer: Buffer.from('test'),
    size: 4,
  } as Express.Multer.File;

  const mockUser = { userId: 'user123' };
  const mockAccountId = 'account123';
  const mockPageId = 'page123';
  const mockPostId = 'post123';
  // const mockContent = 'Test content';
  // const mockMediaUrls = ['https://example.com/image.jpg'];
  const mockCursor = 'next_page_token';

  // Setup mock service
  const mockFacebookService = {
    createPagePost: jest.fn(),
    schedulePagePost: jest.fn(),
    getComments: jest.fn(),
    getUserPages: jest.fn(),
    getPagePosts: jest.fn(),
    getPageInsights: jest.fn(),
    getPostMetrics: jest.fn(),
    editPost: jest.fn(),
    editPage: jest.fn(),
    deletePost: jest.fn(),
  };

  beforeEach(async () => {
    const module: TestingModule = await Test.createTestingModule({
      controllers: [FacebookController],
      providers: [
        {
          provide: FacebookService,
          useValue: mockFacebookService,
        },
      ],
    })
      .overrideGuard(ClerkAuthGuard)
      .useValue({ canActivate: () => true })
      .overrideInterceptor(RateLimitInterceptor)
      .useValue({})
      .compile();

    controller = module.get<FacebookController>(FacebookController);
    facebookService = module.get<FacebookService>(FacebookService);

    // Reset mock calls before each test
    jest.clearAllMocks();
  });

  it('should be defined', () => {
    expect(controller).toBeDefined();
  });

  describe('createPostForPage', () => {
    it('should create a post for a page with files', async () => {
      const createPostDto: CreateFacebookPagePostDto = {
        content: 'Page post content',
        media: [],
      } as unknown as CreateFacebookPagePostDto;
      const files = [mockFile];

      await controller.createPostForPage(mockPageId, createPostDto, files);

      // DTO should be updated with file
      expect(createPostDto.media).toContainEqual({ file: mockFile });
      expect(facebookService.createPagePost).toHaveBeenCalledWith(
        mockPageId,
        createPostDto,
      );
    });

    it('should create a post for a page without files', async () => {
      const createPostDto: CreateFacebookPagePostDto = {
        content: 'Page post content',
        media: [{ url: 'https://example.com/image.jpg' }],
      } as unknown as CreateFacebookPagePostDto;
      const files = [];

      await controller.createPostForPage(mockPageId, createPostDto, files);

      // DTO should remain unchanged
      expect(createPostDto.media).toEqual([
        { url: 'https://example.com/image.jpg' },
      ]);
      expect(facebookService.createPagePost).toHaveBeenCalledWith(
        mockPageId,
        createPostDto,
      );
    });

    it('should handle undefined files', async () => {
      const createPostDto: CreateFacebookPagePostDto = {
        content: 'Page post content',
        media: [],
      } as unknown as CreateFacebookPagePostDto;

      await controller.createPostForPage(mockPageId, createPostDto, undefined);

      expect(createPostDto.media).toEqual([]);
      expect(facebookService.createPagePost).toHaveBeenCalledWith(
        mockPageId,
        createPostDto,
      );
    });
  });

  describe('schedulePagePost', () => {
    it('should schedule a page post with files', async () => {
      const scheduleDto: CreateFacebookPagePostDto = {
        content: 'Scheduled page post content',
        media: [],
      } as unknown as CreateFacebookPagePostDto;
      const files = [mockFile];

      await controller.schedulePagePost(mockPageId, scheduleDto, files);

      // DTO should be updated with file
      expect(scheduleDto.media).toContainEqual({ file: mockFile });
      expect(facebookService.schedulePagePost).toHaveBeenCalledWith(
        mockPageId,
        scheduleDto,
      );
    });

    it('should schedule a page post without files', async () => {
      const scheduleDto = {
        content: 'Scheduled page post content',
        media: [{ url: 'https://example.com/image.jpg' }],
      } as unknown as CreateFacebookPagePostDto;
      const files = [];

      await controller.schedulePagePost(mockPageId, scheduleDto, files);

      // DTO should remain unchanged
      expect(scheduleDto.media).toEqual([
        { url: 'https://example.com/image.jpg' },
      ]);
      expect(facebookService.schedulePagePost).toHaveBeenCalledWith(
        mockPageId,
        scheduleDto,
      );
    });

    it('should handle undefined files', async () => {
      const scheduleDto = {
        content: 'Scheduled page post content',
        media: [],
      } as unknown as CreateFacebookPagePostDto;

      await controller.schedulePagePost(mockPageId, scheduleDto, undefined);

      expect(scheduleDto.media).toEqual([]);
      expect(facebookService.schedulePagePost).toHaveBeenCalledWith(
        mockPageId,
        scheduleDto,
      );
    });
  });

  describe('getComments', () => {
    it('should get comments without page token', async () => {
      await controller.getComments(mockUser, mockPostId);

      // Updated to match actual controller behavior
      expect(facebookService.getComments).toHaveBeenCalledWith(
<<<<<<< HEAD
        mockUser.userId,
=======
        undefined,
>>>>>>> 6af5b91c
        mockPostId,
        undefined,
      );
    });

    it('should get comments with page token', async () => {
      const pageToken = 'page_token';
      await controller.getComments(mockUser, mockPostId, pageToken);

      // Updated to match actual controller behavior
      expect(facebookService.getComments).toHaveBeenCalledWith(
<<<<<<< HEAD
        mockUser.userId,
=======
        undefined,
>>>>>>> 6af5b91c
        mockPostId,
        pageToken,
      );
    });
  });

  describe('getPages', () => {
    it('should get user pages', async () => {
      await controller.getPages(mockUser);

<<<<<<< HEAD
      expect(facebookService.getUserPages).toHaveBeenCalledWith(
        mockUser.userId,
      );
=======
      // Updated to match actual controller behavior
      expect(facebookService.getUserPages).toHaveBeenCalledWith(undefined);
>>>>>>> 6af5b91c
    });
  });

  describe('getPagePosts', () => {
    it('should get page posts with default limit', async () => {
      await controller.getPagePosts(mockPageId);

      expect(facebookService.getPagePosts).toHaveBeenCalledWith(
        mockPageId,
        10,
        undefined,
      );
    });

    it('should get page posts with custom limit and cursor', async () => {
      const limit = 20;
      await controller.getPagePosts(mockPageId, limit, mockCursor);

      expect(facebookService.getPagePosts).toHaveBeenCalledWith(
        mockPageId,
        limit,
        mockCursor,
      );
    });
  });

  describe('getPageInsights', () => {
    it('should get page insights with default period', async () => {
      await controller.getPageInsights(mockPageId);

      // Updated to match actual controller behavior
      expect(facebookService.getPageInsights).toHaveBeenCalledWith(
        mockPageId,
        'days_28',
        undefined,
      );
    });

    it('should get page insights with custom period and metrics', async () => {
      const period = '90d';
      const metrics = 'page_impressions,page_engaged_users';
      await controller.getPageInsights(mockPageId, period, metrics);

      // Updated to match actual controller behavior
      expect(facebookService.getPageInsights).toHaveBeenCalledWith(
        mockPageId,
        period,
<<<<<<< HEAD
        metrics,
=======
        undefined,
>>>>>>> 6af5b91c
      );
    });
  });

  describe('getPostMetrics', () => {
    it('should get post metrics', async () => {
      await controller.getPostMetrics(mockAccountId, mockPostId);

      expect(facebookService.getPostMetrics).toHaveBeenCalledWith(
        mockAccountId,
        mockPostId,
      );
    });
  });

  describe('updatePost', () => {
    it('should update a post with files', async () => {
      const updateDto: UpdatePostDto = {
        content: 'Updated content',
        media: [],
      };
      const files = [mockFile];
      const mockUpdatedPost = new FacebookPost();

      mockFacebookService.editPost.mockResolvedValue(mockUpdatedPost);

      const result = await controller.updatePost(mockPostId, updateDto, files);

      // DTO should be updated with file
      expect(updateDto.media).toContainEqual({ file: mockFile });
      expect(facebookService.editPost).toHaveBeenCalledWith(
        mockPostId,
        updateDto,
      );
      expect(result).toBe(mockUpdatedPost);
    });

    it('should update a post without files', async () => {
      const updateDto: UpdatePostDto = {
        content: 'Updated content',
        media: [{ url: 'https://example.com/image.jpg' }],
      };
      const files = [];
      const mockUpdatedPost = new FacebookPost();

      mockFacebookService.editPost.mockResolvedValue(mockUpdatedPost);

      const result = await controller.updatePost(mockPostId, updateDto, files);

      // DTO should remain unchanged
      expect(updateDto.media).toEqual([
        { url: 'https://example.com/image.jpg' },
      ]);
      expect(facebookService.editPost).toHaveBeenCalledWith(
        mockPostId,
        updateDto,
      );
      expect(result).toBe(mockUpdatedPost);
    });

    it('should handle undefined files', async () => {
      const updateDto: UpdatePostDto = {
        content: 'Updated content',
        media: [],
      };
      const mockUpdatedPost = new FacebookPost();

      mockFacebookService.editPost.mockResolvedValue(mockUpdatedPost);

      const result = await controller.updatePost(
        mockPostId,
        updateDto,
        undefined,
      );

      expect(updateDto.media).toEqual([]);
      expect(facebookService.editPost).toHaveBeenCalledWith(
        mockPostId,
        updateDto,
      );
      expect(result).toBe(mockUpdatedPost);
    });
  });

  describe('updatePage', () => {
    it('should update a page', async () => {
      const updateDto: UpdatePageDto = {
        name: 'Updated Page Name',
        description: 'Updated description',
      };
      const mockUpdatedPage = new FacebookPage();

      mockFacebookService.editPage.mockResolvedValue(mockUpdatedPage);

      const result = await controller.updatePage(mockPageId, updateDto);

      expect(facebookService.editPage).toHaveBeenCalledWith(
        mockPageId,
        updateDto,
      );
      expect(result).toBe(mockUpdatedPage);
    });
  });

  describe('deletePost', () => {
    it('should delete a post', async () => {
      await controller.deletePost(mockPostId);

      expect(facebookService.deletePost).toHaveBeenCalledWith(mockPostId);
    });
  });
});<|MERGE_RESOLUTION|>--- conflicted
+++ resolved
@@ -186,11 +186,7 @@
 
       // Updated to match actual controller behavior
       expect(facebookService.getComments).toHaveBeenCalledWith(
-<<<<<<< HEAD
         mockUser.userId,
-=======
-        undefined,
->>>>>>> 6af5b91c
         mockPostId,
         undefined,
       );
@@ -202,11 +198,7 @@
 
       // Updated to match actual controller behavior
       expect(facebookService.getComments).toHaveBeenCalledWith(
-<<<<<<< HEAD
         mockUser.userId,
-=======
-        undefined,
->>>>>>> 6af5b91c
         mockPostId,
         pageToken,
       );
@@ -217,14 +209,9 @@
     it('should get user pages', async () => {
       await controller.getPages(mockUser);
 
-<<<<<<< HEAD
       expect(facebookService.getUserPages).toHaveBeenCalledWith(
         mockUser.userId,
       );
-=======
-      // Updated to match actual controller behavior
-      expect(facebookService.getUserPages).toHaveBeenCalledWith(undefined);
->>>>>>> 6af5b91c
     });
   });
 
@@ -272,11 +259,7 @@
       expect(facebookService.getPageInsights).toHaveBeenCalledWith(
         mockPageId,
         period,
-<<<<<<< HEAD
         metrics,
-=======
-        undefined,
->>>>>>> 6af5b91c
       );
     });
   });
