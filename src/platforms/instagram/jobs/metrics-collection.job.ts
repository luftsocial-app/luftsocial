--- conflicted
+++ resolved
@@ -10,14 +10,11 @@
     private readonly instagramRepo: InstagramRepository,
     private readonly instagramService: InstagramService,
 
-<<<<<<< HEAD
-=======
     private readonly logger: PinoLogger,
   ) {
     this.logger.setContext(InstagramMetricsCollectionJob.name);
   }
 
->>>>>>> b7691991
   @Cron(CronExpression.EVERY_12_HOURS)
   async collectMetrics() {
     this.logger.info('Starting Instagram metrics collection job');
