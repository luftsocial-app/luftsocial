import {
  Injectable,
  HttpException,
  HttpStatus,
  NotFoundException,
} from '@nestjs/common';
import * as config from 'config';
import axios from 'axios';
import { InstagramRepository } from './repositories/instagram.repository';
import { InstagramApiException } from './helpers/instagram-api.exception';
import {
  CommentResponse,
  MediaItem,
  PlatformService,
  PostResponse,
  SocialAccountDetails,
} from '../platform-service.interface';
import { AccountInsights } from './helpers/instagram-account.interface';
import { CreatePostDto, CreateStoryDto } from './helpers/create-content.dto';
import {
  AccountMetrics,
  DateRange,
  PostMetrics,
} from '../../common/interface/platform-metrics.interface';
import { MediaStorageItem } from '../../asset-management/media-storage/media-storage.dto';
import { MediaStorageService } from '../../asset-management/media-storage/media-storage.service';
import { MediaType } from '../../common/enums/media-type.enum';
import { TenantService } from '../../user-management/tenant/tenant.service';
import { InstagramAccount } from '../entities/instagram-entities/instagram-account.entity';
import { PinoLogger } from 'nestjs-pino';

@Injectable()
export class InstagramService implements PlatformService {
  private readonly baseUrl: string = 'https://graph.facebook.com/v18.0';

  constructor(
    private readonly instagramRepo: InstagramRepository,
    private readonly mediaStorageService: MediaStorageService,
    private readonly tenantService: TenantService,
<<<<<<< HEAD
  ) {}
=======
    private readonly logger: PinoLogger,
  ) {
    this.logger.setContext(InstagramService.name);
  }
>>>>>>> b7691991

  private async uploadInstagramMediaItems(
    media: MediaItem[],
    instagramAccountId: string,
    context: 'post' | 'scheduled',
  ): Promise<MediaStorageItem[]> {
    const mediaItems: MediaStorageItem[] = [];

    if (!media?.length) {
      return mediaItems;
    }

    for (const mediaItem of media) {
      const timestamp = Date.now();
      const prefix = `instagram-${context}-${timestamp}`;

      if (mediaItem.file) {
        // For uploaded files
        const uploadedMedia = await this.mediaStorageService.uploadPostMedia(
          instagramAccountId,
          [mediaItem.file],
          prefix,
        );
        mediaItems.push(...uploadedMedia);
      } else if (mediaItem.url) {
        // For media URLs
        const uploadedMedia = await this.mediaStorageService.uploadMediaFromUrl(
          instagramAccountId,
          mediaItem.url,
          prefix,
        );
        mediaItems.push(uploadedMedia);
      }
    }

    return mediaItems;
  }
  async withRateLimit<T>(
    accountId: string,
    action: string,
    callback: () => Promise<T>,
  ): Promise<T> {
    const canProceed = await this.instagramRepo.checkRateLimit(
      accountId,
      action,
    );
    if (!canProceed) {
      throw new HttpException(
        'Rate limit exceeded',
        HttpStatus.TOO_MANY_REQUESTS,
      );
    }

    try {
      const result = await callback();
      await this.instagramRepo.recordRateLimitUsage(accountId, action);
      return result;
    } catch (error) {
      throw error;
    }
  }

  async getAccountsByUserId(userId: string): Promise<InstagramAccount> {
    try {
      const tenantId = this.tenantService.getTenantId();
      this.instagramRepo.setTenantId(tenantId);

      return await this.instagramRepo.getAccountByUserId(userId);
    } catch (error) {
      this.logger.error(
        `Failed to fetch Facebook accounts for user ${userId}`,
        error.stack,
      );
    }
  }

  async getUserAccounts(userId: string): Promise<SocialAccountDetails[]> {
    const tenantId = this.tenantService.getTenantId();
    this.instagramRepo.setTenantId(tenantId);
    const account = await this.instagramRepo.getAccountByUserId(userId);
    if (!account) {
      throw new NotFoundException('No Instagram accounts found for user');
    }

    try {
      const response = await axios.get(`${this.baseUrl}/me/accounts`, {
        params: {
          access_token: account.socialAccount.accessToken,
          fields: 'id,username,profile_picture_url,account_type',
        },
      });

      return response.data.data.map((account) => ({
        id: account.id,
        name: account.username,
        type: account.account_type,
        avatarUrl: account.profile_picture_url,
        platformSpecific: {
          accountType: account.account_type,
        },
      }));
    } catch (error) {
      throw new InstagramApiException('Failed to fetch user accounts', error);
    }
  }

  // TODO: add caption, hastags and mentions to posting
  async post(
    accountId: string,
    content: CreatePostDto,
    media?: MediaItem[],
  ): Promise<PostResponse> {
    try {
      const tenantId = this.tenantService.getTenantId();
      this.instagramRepo.setTenantId(tenantId);

      const account = await this.instagramRepo.getAccountByUserId(accountId);
      if (!account) {
        throw new HttpException('Account not found', HttpStatus.NOT_FOUND);
      }

      const { hashtags, mentions, caption } = content;
      // Store media in S3 first if there are any media items
      const mediaItems = await this.uploadInstagramMediaItems(
        media,
        account.instagramAccountId,
        'post',
      );

      const igAccountId = account.metadata.instagramAccounts[0].id;

      if (!mediaItems?.length) {
        throw new HttpException(
          'Instagram requires at least one media item',
          HttpStatus.BAD_REQUEST,
        );
      }

      // 1. Upload media
      const mediaObjects = await Promise.all(
        mediaItems.map((mediaItem) =>
          this.uploadMedia(
            igAccountId,
            mediaItem.url,
            account.socialAccount.accessToken,
          ),
        ),
      );

      // 2. Create container if multiple media items
      let containerId: string;
      if (mediaObjects.length > 1) {
        containerId = await this.createMediaContainer(
          igAccountId,
          mediaObjects.map((m) => m.id),
          account.socialAccount.accessToken,
        );
      }

      // 3. Publish post
      const response = await axios.post(
        `${this.baseUrl}/${igAccountId}/media_publish`,
        null,
        {
          params: {
            creation_id: containerId || mediaObjects[0].id,
            access_token: account.socialAccount.accessToken,
          },
        },
      );

      await this.instagramRepo.createPost({
        account: account,
        caption: caption,
        mentions: mentions,
        hashtags: hashtags,
        mediaItems: mediaItems,
        postId: response.data.id,
        isPublished: true,
        postedAt: new Date(),
      });

      return {
        platformPostId: response.data.id,
        postedAt: new Date(),
      };
    } catch (error) {
      throw new InstagramApiException('Failed to create Instagram post', error);
    }
  }

  async getComments(
    accountId: string,
    postId: string,
    pageToken?: string,
  ): Promise<CommentResponse> {
    try {
      const tenantId = this.tenantService.getTenantId();
      this.instagramRepo.setTenantId(tenantId);

      const account = await this.instagramRepo.getAccountByUserId(accountId);
      if (!account) {
        throw new HttpException('Account not found', HttpStatus.NOT_FOUND);
      }

      const response = await axios.get(`${this.baseUrl}/${postId}/comments`, {
        params: {
          access_token: account.socialAccount.accessToken,
          fields: 'id,text,timestamp,username',
          after: pageToken,
        },
      });

      return {
        items: response.data.data.map((comment) => ({
          id: comment.id,
          content: comment.text,
          authorId: comment.username,
          authorName: comment.username,
          createdAt: new Date(comment.timestamp),
        })),
        nextPageToken: response.data.paging?.cursors?.after,
      };
    } catch (error) {
      throw new InstagramApiException(
        'Failed to fetch Instagram comments',
        error,
      );
    }
  }

  async getPostMetrics(
    accountId: string,
    postId: string,
  ): Promise<PostMetrics> {
    try {
      const tenantId = this.tenantService.getTenantId();
      this.instagramRepo.setTenantId(tenantId);

      const account = await this.instagramRepo.getAccountByUserId(accountId);
      if (!account) {
        throw new HttpException('Account not found', HttpStatus.NOT_FOUND);
      }

      const response = await axios.get(`${this.baseUrl}/${postId}/insights`, {
        params: {
          access_token: account.socialAccount.accessToken,
          metric:
            'engagement,impressions,reach,saved,likes_count,comments_count,shares',
          period: 'lifetime',
        },
      });

      const metrics: Record<string, number> = {};
      response.data.data.forEach((metric) => {
        metrics[metric.name] = metric.values[0].value;
      });

      return {
        engagement: metrics.engagement || 0,
        impressions: metrics.impressions || 0,
        reach: metrics.reach || 0,
        reactions: metrics.likes_count || 0,
        comments: metrics.comments_count || 0,
        shares: metrics.shares || 0,
        saves: metrics.saved || 0,
        platformSpecific: {
          // Instagram specific metrics can go here
          saved: metrics.saved || 0,
          storyReplies: metrics.story_replies || 0,
          storyTaps: metrics.story_taps_back || 0,
          storyExits: metrics.story_exits || 0,
        },
      };
    } catch (error) {
      throw new InstagramApiException(
        'Failed to fetch Instagram metrics',
        error,
      );
    }
  }

  async getAccountMetrics(
    accountId: string,
    dateRange: DateRange,
  ): Promise<AccountMetrics> {
    const tenantId = this.tenantService.getTenantId();
    this.instagramRepo.setTenantId(tenantId);

    const account = await this.instagramRepo.getAccountByUserId(accountId);
    if (!account) {
      throw new NotFoundException('Account not found');
    }

    try {
      const response = await axios.get(`${this.baseUrl}/insights`, {
        params: {
          access_token: account.socialAccount.accessToken,
          metric: [
            'impressions',
            'reach',
            'profile_views',
            'follower_count',
            'email_contacts',
            'get_directions_clicks',
            'phone_call_clicks',
            'text_message_clicks',
            'website_clicks',
          ].join(','),
          period: 'day',
          since: dateRange.startDate,
          until: dateRange.endDate,
        },
      });

      return {
        followers: response.data.follower_count || 0,
        engagement:
          (response.data.profile_views || 0) +
          (response.data.website_clicks || 0),
        impressions: response.data.impressions || 0,
        reach: response.data.reach || 0,
        platformSpecific: {
          profileViews: response.data.profile_views,
          emailContacts: response.data.email_contacts,
          getDirectionsClicks: response.data.get_directions_clicks,
          phoneCallClicks: response.data.phone_call_clicks,
          textMessageClicks: response.data.text_message_clicks,
          websiteClicks: response.data.website_clicks,
        },
        dateRange,
      };
    } catch (error) {
      throw new InstagramApiException('Failed to fetch account metrics', error);
    }
  }

  private async getInstagramAccounts(accessToken: string): Promise<any[]> {
    // First get Facebook Pages
    const pagesResponse = await axios.get(`${this.baseUrl}/me/accounts`, {
      params: {
        access_token: accessToken,
        fields: 'instagram_business_account{id,username}',
      },
    });

    // Extract Instagram Business Accounts
    const instagramAccounts = [];
    for (const page of pagesResponse.data.data) {
      if (page.instagram_business_account) {
        instagramAccounts.push({
          id: page.instagram_business_account.id,
          username: page.instagram_business_account.username,
          pageId: page.id,
        });
      }
    }

    return instagramAccounts;
  }

  private async uploadMedia(
    igAccountId: string,
    mediaUrl: string,
    accessToken: string,
  ): Promise<{ id: string; type: MediaType }> {
    try {
      // 1. Download media
      const mediaData = await this.downloadAndValidateMedia(mediaUrl);

      // 2. Create container
      const containerResponse = await axios.post(
        `${this.baseUrl}/${igAccountId}/media`,
        null,
        {
          params: {
            image_url: mediaUrl,
            media_type: mediaData.type,
            access_token: accessToken,
          },
        },
      );

      // 3. Check status
      const status = await this.checkMediaStatus(
        containerResponse.data.id,
        accessToken,
      );

      if (status !== 'FINISHED') {
        throw new Error('Media upload failed');
      }

      return {
        id: containerResponse.data.id,
        type: mediaData.type,
      };
    } catch (error) {
      throw new InstagramApiException('Failed to upload media', error);
    }
  }

  private async createMediaContainer(
    igAccountId: string,
    mediaIds: string[],
    accessToken: string,
  ): Promise<string> {
    const response = await axios.post(
      `${this.baseUrl}/${igAccountId}/media`,
      null,
      {
        params: {
          media_type: 'CAROUSEL',
          children: mediaIds.join(','),
          access_token: accessToken,
        },
      },
    );

    return response.data.id;
  }

  private async checkMediaStatus(
    mediaId: string,
    accessToken: string,
  ): Promise<string> {
    const response = await axios.get(`${this.baseUrl}/${mediaId}`, {
      params: {
        fields: 'status_code',
        access_token: accessToken,
      },
    });

    return response.data.status_code;
  }

  private async downloadAndValidateMedia(url: string): Promise<{
    type: MediaType;
    mimeType: string;
  }> {
    const response = await axios.head(url);
    const contentType = response.headers['content-type'];
    const contentLength = parseInt(response.headers['content-length']);

    // Validate file size (Instagram limit is 8MB)
    if (contentLength > 8 * 1024 * 1024) {
      throw new HttpException(
        'File size exceeds 8MB limit',
        HttpStatus.BAD_REQUEST,
      );
    }

    // Determine media type
    if (contentType.startsWith('image/')) {
      return { type: MediaType.IMAGE, mimeType: contentType };
    } else if (contentType.startsWith('video/')) {
      return { type: MediaType.VIDEO, mimeType: contentType };
    }

    throw new HttpException('Unsupported media type', HttpStatus.BAD_REQUEST);
  }

  async getAccountInsights(accountId: string): Promise<AccountInsights> {
    try {
      const tenantId = this.tenantService.getTenantId();
      this.instagramRepo.setTenantId(tenantId);

      const account = await this.instagramRepo.getAccountByUserId(accountId);
      if (!account) {
        throw new HttpException('Account not found', HttpStatus.NOT_FOUND);
      }

      const igAccountId = account.instagramAccountId;
      const { accessToken } = account.socialAccount;

      const response = await axios.get(
        `${this.baseUrl}/${igAccountId}/insights`,
        {
          params: {
            access_token: accessToken,
            metric: 'follower_count,impressions,profile_views,reach',
            period: 'day',
          },
        },
      );

      const insights = response.data.data;

      const accountInsights: AccountInsights = {
        followerCount: this.getInsightValue(insights, 'follower_count'),
        impressions: this.getInsightValue(insights, 'impressions'),
        profileViews: this.getInsightValue(insights, 'profile_views'),
        reach: this.getInsightValue(insights, 'reach'),
      };

      return accountInsights;
    } catch (error) {
      throw new InstagramApiException(
        'Failed to fetch account insights',
        error,
      );
    }
  }

  private getInsightValue(insights: any[], metricName: string): number {
    const insight = insights.find((item) => item.name === metricName);
    return insight ? insight.values[0].value : 0;
  }

  async createStory(
    accountId: string,
    mediaUrl: string,
    stickers?: CreateStoryDto['stickers'],
  ): Promise<PostResponse> {
    try {
      const tenantId = this.tenantService.getTenantId();
      this.instagramRepo.setTenantId(tenantId);

      const account = await this.instagramRepo.getAccountByUserId(accountId);
      if (!account) {
        throw new HttpException('Account not found', HttpStatus.NOT_FOUND);
      }

      const igAccountId = account.instagramAccountId;
      const { accessToken } = account.socialAccount;

      // 1. Upload media
      const mediaContainer = await this.uploadMedia(
        igAccountId,
        mediaUrl,
        accessToken,
      );

      // 2. Configure story
      const configureStoryParams = {
        media_id: mediaContainer.id,
        source_type: '3',
        configure_mode: '1',
        stickers: stickers ? JSON.stringify(stickers) : undefined,
      };

      const configureStoryResponse = await axios.post(
        `${this.baseUrl}/${igAccountId}/media_configure_to_story`,
        null,
        {
          params: {
            ...configureStoryParams,
            access_token: accessToken,
          },
        },
      );

      return {
        platformPostId: configureStoryResponse.data.id,
        postedAt: new Date(),
      };
    } catch (error) {
      throw new InstagramApiException(
        'Failed to create Instagram story',
        error,
      );
    }
  }

  async revokeAccess(accountId: string): Promise<void> {
    const tenantId = this.tenantService.getTenantId();
    this.instagramRepo.setTenantId(tenantId);

    const account = await this.instagramRepo.getAccountByUserId(accountId);
    if (!account) {
      throw new NotFoundException('Account not found');
    }

    try {
      await axios.post(`${this.baseUrl}/oauth/revoke/`, null, {
        params: {
          client_key: config.get('platforms.instagram.clientId'),
          client_secret: config.get('platforms.instagram.clientSecret'),
          token: account.socialAccount.accessToken,
        },
      });

      await this.instagramRepo.deleteAccount(accountId);
    } catch (error) {
      throw new InstagramApiException(
        'Failed to revoke Instagram access',
        error,
      );
    }
  }
}<|MERGE_RESOLUTION|>--- conflicted
+++ resolved
@@ -37,14 +37,10 @@
     private readonly instagramRepo: InstagramRepository,
     private readonly mediaStorageService: MediaStorageService,
     private readonly tenantService: TenantService,
-<<<<<<< HEAD
-  ) {}
-=======
     private readonly logger: PinoLogger,
   ) {
     this.logger.setContext(InstagramService.name);
   }
->>>>>>> b7691991
 
   private async uploadInstagramMediaItems(
     media: MediaItem[],
