--- conflicted
+++ resolved
@@ -9,16 +9,11 @@
 export class LinkedInTokenRefreshJob {
   constructor(
     private readonly linkedInRepo: LinkedInRepository,
-<<<<<<< HEAD
     private readonly PlatformAuthService: PlatformAuthService,
-  ) {}
-=======
-    private readonly oauth2Service: OAuth2Service,
     private readonly logger: PinoLogger,
   ) {
     this.logger.setContext(LinkedInTokenRefreshJob.name);
   }
->>>>>>> 27a2c858
 
   @Cron(CronExpression.EVERY_HOUR)
   async refreshExpiredTokens() {
