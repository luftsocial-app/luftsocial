--- conflicted
+++ resolved
@@ -10,14 +10,10 @@
   constructor(
     private readonly linkedInRepo: LinkedInRepository,
     private readonly PlatformAuthService: PlatformAuthService,
-<<<<<<< HEAD
-  ) {}
-=======
     private readonly logger: PinoLogger,
   ) {
     this.logger.setContext(LinkedInTokenRefreshJob.name);
   }
->>>>>>> b7691991
 
   @Cron(CronExpression.EVERY_HOUR)
   async refreshExpiredTokens() {
