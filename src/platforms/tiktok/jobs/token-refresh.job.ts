--- conflicted
+++ resolved
@@ -9,17 +9,14 @@
 export class TikTokTokenRefreshJob {
   constructor(
     private readonly tiktokRepo: TikTokRepository,
-<<<<<<< HEAD
     private readonly PlatformAuthService: PlatformAuthService,
   ) {}
-=======
     private readonly oauth2Service: OAuth2Service,
 
     private readonly logger: PinoLogger,
   ) {
     this.logger.setContext(TikTokTokenRefreshJob.name);
   }
->>>>>>> 27a2c858
 
   @Cron(CronExpression.EVERY_HOUR)
   async refreshTokens() {
