import {
  Controller,
  Get,
  Post,
  Body,
  Query,
  Param,
  UseInterceptors,
  UploadedFile,
} from '@nestjs/common';
import { TikTokErrorInterceptor } from './helpers/tiktok-error.interceptor';
import { RateLimitInterceptor } from './helpers/rate-limit.interceptor';
import { TikTokService } from './tiktok.service';
import { CreateVideoDto } from './helpers/create-video.dto.ts';
import { FileInterceptor } from '@nestjs/platform-express/multer';
import { MediaItem } from '../platform-service.interface';

@Controller('platforms/tiktok')
@UseInterceptors(TikTokErrorInterceptor, RateLimitInterceptor)
export class TikTokController {
  constructor(private readonly tiktokService: TikTokService) {}

  @Post(':accountId/videos')
  @UseInterceptors(FileInterceptor('video'))
  async uploadVideoFile(
    @Param('accountId') accountId: string,
    @UploadedFile() file: Express.Multer.File,
    @Body() createVideoDto: CreateVideoDto,
  ) {
    const { videoUrl } = createVideoDto;
    // Combine file uploads and URL-based media
    const media: MediaItem[] = [
      ...(file ? [{ file, url: undefined }] : []),
      ...(videoUrl ? [{ file: undefined, url: videoUrl }] : []),
    ];

    return this.tiktokService.post(accountId, createVideoDto, media);
  }

  @Get(':accountId/videos/:videoId/comments')
  async getComments(
    @Param('accountId') accountId: string,
    @Param('videoId') videoId: string,
    @Query('cursor') cursor?: string,
  ) {
    return this.tiktokService.getComments(accountId, videoId, cursor);
  }

  @Get(':accountId/videos/:publishId/status')
  async getVideoStatus(
    @Param('accountId') accountId: string,
    @Param('publishId') publishId: string,
  ) {
    return this.tiktokService.getVideoStatus(accountId, publishId);
  }

  @Get(':accountId/videos/:videoId/metrics')
  async getMetrics(
    @Param('accountId') accountId: string,
    @Param('videoId') videoId: string,
  ) {
    return this.tiktokService.getPostMetrics(accountId, videoId);
  }

  @Get(':accountId/analytics')
  async getAnalytics(
    @Param('accountId') accountId: string,
<<<<<<< HEAD
    // eslint-disable-next-line @typescript-eslint/no-unused-vars
    @Query('days') days: number = 7,
=======
    // @Query('days') days: number = 7,
>>>>>>> b7691991
  ) {
    return this.tiktokService.getAccountAnalytics(accountId);
  }

  @Get(':accountId/videos/:videoId/performance')
  async getVideoPerformance(
    @Param('accountId') accountId: string,
    @Param('videoId') videoId: string,
    @Query('days') days: number = 7,
  ) {
    return this.tiktokService.getVideoPerformance(accountId, videoId, days);
  }
}<|MERGE_RESOLUTION|>--- conflicted
+++ resolved
@@ -65,12 +65,7 @@
   @Get(':accountId/analytics')
   async getAnalytics(
     @Param('accountId') accountId: string,
-<<<<<<< HEAD
-    // eslint-disable-next-line @typescript-eslint/no-unused-vars
-    @Query('days') days: number = 7,
-=======
     // @Query('days') days: number = 7,
->>>>>>> b7691991
   ) {
     return this.tiktokService.getAccountAnalytics(accountId);
   }
