import { Test, TestingModule } from '@nestjs/testing';
import { getRepositoryToken } from '@nestjs/typeorm';
import { EntityManager, Repository } from 'typeorm';
import { NotFoundException } from '@nestjs/common';
import { TikTokRepository } from './tiktok.repository';
import { TikTokAccount } from '../../entities/tiktok-entities/tiktok-account.entity';
import { TikTokVideo } from '../../entities/tiktok-entities/tiktok-video.entity';
import { TikTokMetric } from '../../entities/tiktok-entities/tiktok-metric.entity';
import { TikTokRateLimit } from '../../entities/tiktok-entities/tiktok_rate_limits.entity';
import { TikTokComment } from '../../entities/tiktok-entities/tiktok_comments.entity';
import { TikTokVideoPrivacyLevel } from '../helpers/tiktok.interfaces';
import { SocialAccount } from '../../../platforms/entities/notifications/entity/social-account.entity';

describe('TikTokRepository', () => {
  let repository: TikTokRepository;
  let accountRepo: jest.Mocked<Repository<TikTokAccount>>;
  let socialAccountRepo: jest.Mocked<Repository<SocialAccount>>;
  let videoRepo: jest.Mocked<Repository<TikTokVideo>>;
  let metricRepo: jest.Mocked<Repository<TikTokMetric>>;
  let rateLimitRepo: jest.Mocked<Repository<TikTokRateLimit>>;
  let commentRepo: jest.Mocked<Repository<TikTokComment>>;
  let entityManager: jest.Mocked<EntityManager>;

  // Mock data
  const mockTenantId = 'tenant123';
  const mockAccountId = 'account123';
  const mockVideoId = 'video123';
  const mockPublishId = 'publish123';
  const mockMetricId = 'metric123';
  const mockCommentId = 'comment123';
  const mockSessionId = 'session123';
  const mockSocialAccountId = 'social123';

  const mockAccount = {
    id: mockAccountId,
    tenantId: mockTenantId,
    tiktokUserId: 'tiktok_user_123',
    accountName: 'Test TikTok Account',
    socialAccount: {
      id: mockSocialAccountId,
      accessToken: 'access_token_123',
      refreshToken: 'refresh_token_123',
      tokenExpiresAt: new Date(Date.now() + 3600000), // 1 hour from now
    },
  };

  const mockVideo = {
    id: mockVideoId,
    tenantId: mockTenantId,
    account: mockAccount,
    publishId: mockPublishId,
    uploadUrl: 'https://upload.tiktok.com/video',
    status: 'PUBLISHED',
    title: 'Test Video',
    privacyLevel: TikTokVideoPrivacyLevel.PUBLIC_TO_EVERYONE,
    disableDuet: false,
    disableStitch: false,
    disableComment: false,
    createdAt: new Date(),
    updatedAt: new Date(),
  };

  const mockMetric = {
    id: mockMetricId,
    tenantId: mockTenantId,
    video: { id: mockVideoId },
    views: 1000,
    likes: 500,
    comments: 100,
    shares: 50,
    collectedAt: new Date(),
  };

<<<<<<< HEAD
=======
  // const mockComment = {
  //   id: mockCommentId,
  //   tenantId: mockTenantId,
  //   video: { id: mockVideoId },
  //   platformCommentId: 'platform_comment_123',
  //   content: 'Great video!',
  //   authorId: 'author123',
  //   authorUsername: 'testuser',
  //   likeCount: 20,
  //   replyCount: 5,
  //   commentedAt: new Date(),
  // };

>>>>>>> 27a2c858
  const mockUploadSession = {
    id: mockSessionId,
    tenantId: mockTenantId,
    account: { id: mockAccountId },
    publishId: mockPublishId,
    uploadUrl: 'https://upload.tiktok.com/video',
    uploadParams: {},
    status: 'PENDING',
    expiresAt: new Date(Date.now() + 7200000), // 2 hours from now
  };

  beforeEach(async () => {
    // Create mock repositories
    const mockAccountRepo = {
      create: jest.fn(),
      save: jest.fn(),
      findOne: jest.fn(),
      find: jest.fn(),
      update: jest.fn(),
      remove: jest.fn(),
    };

    const mockSocialAccountRepo = {
      create: jest.fn(),
      save: jest.fn(),
      findOne: jest.fn(),
      update: jest.fn(),
      remove: jest.fn(),
    };

    const mockVideoRepo = {
      create: jest.fn(),
      save: jest.fn(),
      findOne: jest.fn(),
      find: jest.fn(),
      update: jest.fn(),
      delete: jest.fn(),
    };

    const mockMetricRepo = {
      create: jest.fn(),
      save: jest.fn(),
      findOne: jest.fn(),
      update: jest.fn(),
    };

    const mockRateLimitRepo = {
      create: jest.fn(),
      save: jest.fn(),
      count: jest.fn(),
    };

    const mockCommentRepo = {
      create: jest.fn(),
      save: jest.fn(),
    };

    const mockEntityManager = {
      create: jest.fn(),
      save: jest.fn(),
      findOne: jest.fn(),
      update: jest.fn(),
      delete: jest.fn(),
      remove: jest.fn(),
      transaction: jest.fn(),
    };

    const module: TestingModule = await Test.createTestingModule({
      providers: [
        TikTokRepository,
        {
          provide: getRepositoryToken(TikTokAccount),
          useValue: mockAccountRepo,
        },
        {
          provide: getRepositoryToken(SocialAccount),
          useValue: mockSocialAccountRepo,
        },
        {
          provide: getRepositoryToken(TikTokVideo),
          useValue: mockVideoRepo,
        },
        {
          provide: getRepositoryToken(TikTokMetric),
          useValue: mockMetricRepo,
        },
        {
          provide: getRepositoryToken(TikTokRateLimit),
          useValue: mockRateLimitRepo,
        },
        {
          provide: getRepositoryToken(TikTokComment),
          useValue: mockCommentRepo,
        },
        {
          provide: EntityManager,
          useValue: mockEntityManager,
        },
      ],
    }).compile();

    repository = module.get<TikTokRepository>(TikTokRepository);
    accountRepo = module.get(getRepositoryToken(TikTokAccount)) as jest.Mocked<
      Repository<TikTokAccount>
    >;
    socialAccountRepo = module.get(
      getRepositoryToken(SocialAccount),
    ) as jest.Mocked<Repository<SocialAccount>>;
    videoRepo = module.get(getRepositoryToken(TikTokVideo)) as jest.Mocked<
      Repository<TikTokVideo>
    >;
    metricRepo = module.get(getRepositoryToken(TikTokMetric)) as jest.Mocked<
      Repository<TikTokMetric>
    >;
    rateLimitRepo = module.get(
      getRepositoryToken(TikTokRateLimit),
    ) as jest.Mocked<Repository<TikTokRateLimit>>;
    commentRepo = module.get(getRepositoryToken(TikTokComment)) as jest.Mocked<
      Repository<TikTokComment>
    >;
    entityManager = module.get(EntityManager) as jest.Mocked<EntityManager>;

    // Mock setTenantId method
    jest.spyOn(repository, 'setTenantId').mockImplementation((tenantId) => {
      jest.spyOn(repository, 'getTenantId').mockReturnValue(tenantId);
    });
    repository.setTenantId(mockTenantId);
  });

  afterEach(() => {
    jest.clearAllMocks();
  });

  it('should be defined', () => {
    expect(repository).toBeDefined();
  });

  describe('createAccount', () => {
    it('should create a new TikTok account', async () => {
      const accountData = {
        tiktokUserId: 'tiktok_user_123',
        accountName: 'Test Account',
      };

      accountRepo.create.mockReturnValue(
        accountData as unknown as TikTokAccount,
      );
      accountRepo.save.mockResolvedValue({
        id: mockAccountId,
        ...accountData,
      } as unknown as TikTokAccount);

      const result = await repository.createAccount(accountData);

      expect(accountRepo.create).toHaveBeenCalledWith(accountData);
      expect(accountRepo.save).toHaveBeenCalledWith(accountData);
      expect(result).toEqual({ id: mockAccountId, ...accountData });
    });
  });

  describe('createVideo', () => {
    it('should create a new TikTok video', async () => {
      const videoData = {
        account: mockAccount as unknown as TikTokAccount,
        publishId: mockPublishId,
        status: 'PENDING',
        title: 'Test Video',
        privacyLevel: TikTokVideoPrivacyLevel.PUBLIC_TO_EVERYONE,
      };

      videoRepo.create.mockReturnValue(videoData as TikTokVideo);
      videoRepo.save.mockResolvedValue({
        id: mockVideoId,
        ...videoData,
      } as TikTokVideo);

      const result = await repository.createVideo(videoData);

      expect(videoRepo.create).toHaveBeenCalledWith(videoData);
      expect(videoRepo.save).toHaveBeenCalledWith(videoData);
      expect(result).toEqual({ id: mockVideoId, ...videoData });
    });
  });

  describe('updateAccountTokens', () => {
    it('should update account tokens', async () => {
      const tokenData = {
        accessToken: 'new_access_token',
        refreshToken: 'new_refresh_token',
        expiresAt: new Date(Date.now() + 7200000), // 2 hours from now
      };

      accountRepo.findOne.mockResolvedValue(
        mockAccount as unknown as TikTokAccount,
      );
      socialAccountRepo.update.mockResolvedValue({ affected: 1 } as any);

      // Mock getById to return updated account
      jest.spyOn(repository, 'getById').mockResolvedValue({
        ...mockAccount,
        socialAccount: {
          ...mockAccount.socialAccount,
          accessToken: tokenData.accessToken,
          refreshToken: tokenData.refreshToken,
          tokenExpiresAt: tokenData.expiresAt,
        },
      } as unknown as TikTokAccount);

      const result = await repository.updateAccountTokens(
        mockAccountId,
        tokenData,
      );

      expect(accountRepo.findOne).toHaveBeenCalledWith({
        where: { id: mockAccountId, tenantId: mockTenantId },
        relations: ['socialAccount'],
      });

      expect(socialAccountRepo.update).toHaveBeenCalledWith(
        mockAccount.socialAccount.id,
        {
          accessToken: tokenData.accessToken,
          refreshToken: tokenData.refreshToken,
          tokenExpiresAt: tokenData.expiresAt,
          updatedAt: expect.any(Date),
        },
      );

      expect(result.socialAccount.accessToken).toBe(tokenData.accessToken);
      expect(result.socialAccount.refreshToken).toBe(tokenData.refreshToken);
    });

    it('should throw NotFoundException when account not found', async () => {
      accountRepo.findOne.mockResolvedValue(null);

      await expect(
        repository.updateAccountTokens(mockAccountId, {
          accessToken: 'new_access_token',
          refreshToken: 'new_refresh_token',
          expiresAt: new Date(),
        }),
      ).rejects.toThrow(NotFoundException);
    });

    it('should throw NotFoundException when socialAccount not found', async () => {
      const accountWithoutSocial = { ...mockAccount, socialAccount: null };
      accountRepo.findOne.mockResolvedValue(
        accountWithoutSocial as unknown as TikTokAccount,
      );

      await expect(
        repository.updateAccountTokens(mockAccountId, {
          accessToken: 'new_access_token',
          refreshToken: 'new_refresh_token',
          expiresAt: new Date(),
        }),
      ).rejects.toThrow(NotFoundException);
    });
  });

  describe('updateMetrics', () => {
    it('should update existing metrics', async () => {
      const metricData = {
        views: 2000,
        likes: 1000,
        collectedAt: new Date(),
      };

      metricRepo.findOne.mockResolvedValue(
        mockMetric as unknown as TikTokMetric,
      );
      metricRepo.update.mockResolvedValue({ affected: 1 } as any);
      metricRepo.findOne
        .mockResolvedValueOnce(mockMetric as unknown as TikTokMetric)
        .mockResolvedValueOnce({
          ...mockMetric,
          ...metricData,
        } as unknown as TikTokMetric);

      const result = await repository.updateMetrics(mockVideoId, metricData);

      expect(metricRepo.findOne).toHaveBeenCalledWith({
        where: {
          video: { id: mockVideoId },
          collectedAt: metricData.collectedAt,
          tenantId: mockTenantId,
        },
      });

      expect(metricRepo.update).toHaveBeenCalledWith(mockMetric.id, metricData);
      expect(result).toEqual({ ...mockMetric, ...metricData });
    });

    it('should create new metrics when not found', async () => {
      const metricData = {
        views: 2000,
        likes: 1000,
        collectedAt: new Date(),
      };

      // First findOne returns null (metric not found)
      metricRepo.findOne.mockResolvedValueOnce(null);

      // Create and save new metric
      metricRepo.create.mockReturnValue({
        ...metricData,
        video: { id: mockVideoId },
      } as TikTokMetric);
      metricRepo.save.mockResolvedValue({
        id: 'new_metric',
        ...metricData,
        video: { id: mockVideoId },
      } as unknown as TikTokMetric);

      const result = await repository.updateMetrics(mockVideoId, metricData);

      expect(metricRepo.create).toHaveBeenCalledWith({
        ...metricData,
        video: { id: mockVideoId },
      });
      expect(metricRepo.save).toHaveBeenCalled();
      expect(result).toEqual({
        id: 'new_metric',
        ...metricData,
        video: { id: mockVideoId },
      });
    });
  });

  describe('createComment', () => {
    it('should create a comment', async () => {
      const commentData = {
        videoId: mockVideoId,
        platformCommentId: 'platform_comment_123',
        content: 'Great video!',
        authorId: 'author123',
        authorUsername: 'testuser',
        likeCount: 20,
        replyCount: 5,
        commentedAt: new Date(),
      };

      commentRepo.create.mockReturnValue({
        video: { id: commentData.videoId },
        platformCommentId: commentData.platformCommentId,
        content: commentData.content,
        authorId: commentData.authorId,
        authorUsername: commentData.authorUsername,
        likeCount: commentData.likeCount,
        replyCount: commentData.replyCount,
        commentedAt: commentData.commentedAt,
      } as TikTokComment);

      commentRepo.save.mockResolvedValue({
        id: mockCommentId,
        video: { id: commentData.videoId },
        platformCommentId: commentData.platformCommentId,
        content: commentData.content,
        authorId: commentData.authorId,
        authorUsername: commentData.authorUsername,
        likeCount: commentData.likeCount,
        replyCount: commentData.replyCount,
        commentedAt: commentData.commentedAt,
      } as TikTokComment);

      const result = await repository.createComment(commentData);

      expect(commentRepo.create).toHaveBeenCalledWith({
        video: { id: commentData.videoId },
        platformCommentId: commentData.platformCommentId,
        content: commentData.content,
        authorId: commentData.authorId,
        authorUsername: commentData.authorUsername,
        likeCount: commentData.likeCount,
        replyCount: commentData.replyCount,
        commentedAt: commentData.commentedAt,
      });

      expect(commentRepo.save).toHaveBeenCalled();
      expect(result.id).toBe(mockCommentId);
    });

    it('should use default values for likeCount and replyCount', async () => {
      const commentData = {
        videoId: mockVideoId,
        platformCommentId: 'platform_comment_123',
        content: 'Great video!',
        authorId: 'author123',
        authorUsername: 'testuser',
        commentedAt: new Date(),
      };

      commentRepo.create.mockReturnValue({
        video: { id: commentData.videoId },
        platformCommentId: commentData.platformCommentId,
        content: commentData.content,
        authorId: commentData.authorId,
        authorUsername: commentData.authorUsername,
        likeCount: 0,
        replyCount: 0,
        commentedAt: commentData.commentedAt,
      } as TikTokComment);

      commentRepo.save.mockResolvedValue({
        id: mockCommentId,
        video: { id: commentData.videoId },
        platformCommentId: commentData.platformCommentId,
        content: commentData.content,
        authorId: commentData.authorId,
        authorUsername: commentData.authorUsername,
        likeCount: 0,
        replyCount: 0,
        commentedAt: commentData.commentedAt,
      } as TikTokComment);

      await repository.createComment(commentData);

      expect(commentRepo.create).toHaveBeenCalledWith({
        video: { id: commentData.videoId },
        platformCommentId: commentData.platformCommentId,
        content: commentData.content,
        authorId: commentData.authorId,
        authorUsername: commentData.authorUsername,
        likeCount: 0,
        replyCount: 0,
        commentedAt: commentData.commentedAt,
      });
    });
  });

  describe('updateVideoStatus', () => {
    it('should update video status', async () => {
      const newStatus = 'PUBLISHED';

      videoRepo.update.mockResolvedValue({ affected: 1 } as any);
      videoRepo.findOne.mockResolvedValue({
        ...mockVideo,
        status: newStatus,
      } as unknown as TikTokVideo);

      const result = await repository.updateVideoStatus(
        mockPublishId,
        newStatus,
      );

      expect(videoRepo.update).toHaveBeenCalledWith(
        { publishId: mockPublishId },
        {
          status: newStatus,
          updatedAt: expect.any(Date),
        },
      );

      expect(videoRepo.findOne).toHaveBeenCalledWith({
        where: { publishId: mockPublishId, tenantId: mockTenantId },
      });

      expect(result.status).toBe(newStatus);
    });
  });

  describe('getAccountById', () => {
    it('should return account by id with default relations', async () => {
      accountRepo.findOne.mockResolvedValue(
        mockAccount as unknown as TikTokAccount,
      );

      const result = await repository.getAccountById(mockAccountId);

      expect(accountRepo.findOne).toHaveBeenCalledWith({
        where: { id: mockAccountId, tenantId: mockTenantId },
        relations: [],
      });

      expect(result).toEqual(mockAccount);
    });

    it('should return account by id with specified relations', async () => {
      const relations = ['socialAccount', 'videos'];
      accountRepo.findOne.mockResolvedValue(
        mockAccount as unknown as TikTokAccount,
      );

      const result = await repository.getAccountById(mockAccountId, relations);

      expect(accountRepo.findOne).toHaveBeenCalledWith({
        where: { id: mockAccountId, tenantId: mockTenantId },
        relations,
      });

      expect(result).toEqual(mockAccount);
    });
  });

  describe('getRecentVideos', () => {
    it('should return recent videos with default limit', async () => {
      videoRepo.find.mockResolvedValue([mockVideo] as TikTokVideo[]);

      const result = await repository.getRecentVideos(mockAccountId);

      expect(videoRepo.find).toHaveBeenCalledWith({
        where: { account: { id: mockAccountId, tenantId: mockTenantId } },
        order: { createdAt: 'DESC' },
        take: 10,
        relations: ['metrics'],
      });

      expect(result).toEqual([mockVideo]);
    });

    it('should return recent videos with specified limit', async () => {
      videoRepo.find.mockResolvedValue([mockVideo] as TikTokVideo[]);

      const result = await repository.getRecentVideos(mockAccountId, 5);

      expect(videoRepo.find).toHaveBeenCalledWith({
        where: { account: { id: mockAccountId, tenantId: mockTenantId } },
        order: { createdAt: 'DESC' },
        take: 5,
        relations: ['metrics'],
      });

      expect(result).toEqual([mockVideo]);
    });
  });

  describe('getActiveAccounts', () => {
    it('should return active accounts', async () => {
      accountRepo.find.mockResolvedValue([mockAccount] as TikTokAccount[]);

      const result = await repository.getActiveAccounts();

      expect(accountRepo.find).toHaveBeenCalledWith({
        where: {
          tenantId: mockTenantId,
          socialAccount: {
            tokenExpiresAt: expect.any(Object), // MoreThan(new Date())
          },
        },
        relations: ['socialAccount'],
      });

      expect(result).toEqual([mockAccount]);
    });
  });

  describe('createVideoMetrics', () => {
    it('should create video metrics', async () => {
      const metricsData = {
        videoId: mockVideoId,
        metrics: {
          views: 1000,
          likes: 500,
          comments: 100,
          shares: 50,
        },
      } as unknown as TikTokMetric;

      metricRepo.create.mockReturnValue({
        video: { id: metricsData.videoId },
        ...metricsData.metrics,
        collectedAt: expect.any(Date),
      } as unknown as TikTokMetric);

      metricRepo.save.mockResolvedValue({
        id: mockMetricId,
        video: { id: metricsData.videoId },
        ...metricsData.metrics,
        collectedAt: expect.any(Date),
      } as unknown as TikTokMetric);

      const result = await repository.createVideoMetrics(metricsData);

      expect(metricRepo.create).toHaveBeenCalledWith({
        video: { id: metricsData.videoId },
        ...metricsData.metrics,
        collectedAt: expect.any(Date),
      });

      expect(metricRepo.save).toHaveBeenCalled();
      expect(result.id).toBe(mockMetricId);
    });
  });

  describe('getAccountsWithExpiringTokens', () => {
    it('should return accounts with expiring tokens', async () => {
      accountRepo.find.mockResolvedValue([mockAccount] as TikTokAccount[]);

      const result = await repository.getAccountsWithExpiringTokens();

      expect(accountRepo.find).toHaveBeenCalledWith({
        where: {
          tenantId: mockTenantId,
          socialAccount: {
            tokenExpiresAt: expect.any(Object), // LessThan(expirationThreshold)
          },
        },
        relations: ['socialAccount'],
      });

      expect(result).toEqual([mockAccount]);
    });
  });

  describe('updateUploadSession', () => {
    it('should update upload session status', async () => {
      entityManager.update.mockResolvedValue({ affected: 1 });

      await repository.updateUploadSession(mockSessionId, 'COMPLETED');

      expect(entityManager.update).toHaveBeenCalledWith(
        'tiktok_upload_sessions',
        mockSessionId,
        {
          status: 'COMPLETED',
          updatedAt: expect.any(Date),
        },
      );
    });
  });

  describe('checkRateLimit', () => {
    it('should return true when under rate limit', async () => {
      rateLimitRepo.count.mockResolvedValue(5);

      const result = await repository.checkRateLimit(
        mockAccountId,
        'API_CALLS',
      );

      expect(rateLimitRepo.count).toHaveBeenCalledWith({
        where: {
          account: { id: mockAccountId },
          action: 'API_CALLS',
          createdAt: expect.any(Object), // MoreThan(timeWindow)
        },
      });

      expect(result).toBe(true);
    });

    it('should return false when over rate limit', async () => {
      rateLimitRepo.count.mockResolvedValue(250); // Over API_CALLS limit of 200

      const result = await repository.checkRateLimit(
        mockAccountId,
        'API_CALLS',
      );

      expect(result).toBe(false);
    });
  });

  describe('recordRateLimitUsage', () => {
    it('should record rate limit usage', async () => {
      rateLimitRepo.create.mockReturnValue({
        account: { id: mockAccountId },
        action: 'API_CALLS',
        createdAt: expect.any(Date),
      } as TikTokRateLimit);

      rateLimitRepo.save.mockResolvedValue({
        id: 'rate_limit_123',
        account: { id: mockAccountId },
        action: 'API_CALLS',
        createdAt: expect.any(Date),
      } as TikTokRateLimit);

      await repository.recordRateLimitUsage(mockAccountId, 'API_CALLS');

      expect(rateLimitRepo.create).toHaveBeenCalledWith({
        account: { id: mockAccountId },
        action: 'API_CALLS',
        createdAt: expect.any(Date),
      });

      expect(rateLimitRepo.save).toHaveBeenCalled();
    });
  });

  describe('getById', () => {
    it('should return account by id', async () => {
      accountRepo.findOne.mockResolvedValue(mockAccount as TikTokAccount);

      const result = await repository.getById(mockAccountId);

      expect(accountRepo.findOne).toHaveBeenCalledWith({
        where: { id: mockAccountId, tenantId: mockTenantId },
        relations: ['socialAccount'],
      });

      expect(result).toEqual(mockAccount);
    });
  });

  describe('createUploadSession', () => {
    it('should create upload session', async () => {
      const sessionData = {
        accountId: mockAccountId,
        publishId: mockPublishId,
        uploadUrl: 'https://upload.tiktok.com/video',
        uploadParams: {},
        status: 'PENDING',
        expiresAt: new Date(Date.now() + 7200000), // 2 hours from now
      };

      entityManager.create.mockReturnValue(mockUploadSession);
      entityManager.save.mockResolvedValue({
        id: mockSessionId,
        ...mockUploadSession,
      });

      const result = await repository.createUploadSession(sessionData);

      expect(entityManager.create).toHaveBeenCalledWith(
        'tiktok_upload_sessions',
        {
          account: { id: sessionData.accountId },
          publishId: sessionData.publishId,
          uploadUrl: sessionData.uploadUrl,
          uploadParams: sessionData.uploadParams,
          status: sessionData.status,
          expiresAt: sessionData.expiresAt,
        },
      );

      expect(entityManager.save).toHaveBeenCalledWith(
        'tiktok_upload_sessions',
        mockUploadSession,
      );
      expect(result).toEqual({ id: mockSessionId, ...mockUploadSession });
    });
  });

  describe('getUploadSession', () => {
    it('should return upload session by id', async () => {
      entityManager.findOne.mockResolvedValue(mockUploadSession);

      const result = await repository.getUploadSession(mockSessionId);

      expect(entityManager.findOne).toHaveBeenCalledWith(
        'tiktok_upload_sessions',
        {
          where: { id: mockSessionId, tenantId: mockTenantId },
        },
      );

      expect(result).toEqual(mockUploadSession);
    });
  });

  describe('deleteAccount', () => {
    it('should delete account and associated data', async () => {
      accountRepo.findOne.mockResolvedValue(mockAccount as TikTokAccount);

      // Mock transaction execution
      entityManager.transaction.mockImplementation(async (callback) => {
        await callback(entityManager);
      });

      await repository.deleteAccount(mockAccountId);

      expect(accountRepo.findOne).toHaveBeenCalledWith({
        where: { id: mockAccountId, tenantId: mockTenantId },
        relations: ['socialAccount'],
      });

      expect(entityManager.transaction).toHaveBeenCalled();
      expect(entityManager.delete).toHaveBeenCalledWith(TikTokVideo, {
        account: { id: mockAccountId, tenantId: mockTenantId },
      });

      expect(entityManager.remove).toHaveBeenCalledWith(
        mockAccount.socialAccount,
      );
      expect(entityManager.remove).toHaveBeenCalledWith(mockAccount);
    });

    it('should throw NotFoundException when account not found', async () => {
      accountRepo.findOne.mockResolvedValue(null);

      await expect(repository.deleteAccount(mockAccountId)).rejects.toThrow(
        NotFoundException,
      );
      expect(entityManager.transaction).not.toHaveBeenCalled();
    });

    it('should skip social account removal if not present', async () => {
      const accountWithoutSocial = { ...mockAccount, socialAccount: null };
      accountRepo.findOne.mockResolvedValue(
        accountWithoutSocial as TikTokAccount,
      );

      // Mock transaction execution
      entityManager.transaction.mockImplementation(async (callback) => {
        await callback(entityManager);
      });

      await repository.deleteAccount(mockAccountId);

      expect(entityManager.transaction).toHaveBeenCalled();
      expect(entityManager.remove).not.toHaveBeenCalledWith(
        expect.objectContaining({
          id: mockAccount.socialAccount.id,
        }),
      );
      expect(entityManager.remove).toHaveBeenCalledWith(accountWithoutSocial);
    });
  });
});<|MERGE_RESOLUTION|>--- conflicted
+++ resolved
@@ -71,8 +71,6 @@
     collectedAt: new Date(),
   };
 
-<<<<<<< HEAD
-=======
   // const mockComment = {
   //   id: mockCommentId,
   //   tenantId: mockTenantId,
@@ -86,7 +84,6 @@
   //   commentedAt: new Date(),
   // };
 
->>>>>>> 27a2c858
   const mockUploadSession = {
     id: mockSessionId,
     tenantId: mockTenantId,
