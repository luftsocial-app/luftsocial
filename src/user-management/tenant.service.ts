--- conflicted
+++ resolved
@@ -1,14 +1,9 @@
-<<<<<<< HEAD
 import { Injectable, NotFoundException, Inject } from '@nestjs/common';
 import {
   OrganizationWebhookEvent,
   ClerkClient,
   Organization,
 } from '@clerk/backend'; // Added Organization
-=======
-import { Injectable, NotFoundException, BadRequestException } from '@nestjs/common';
-import { OrganizationWebhookEvent, UserWebhookEvent } from '@clerk/express';
->>>>>>> d7032fc7
 import { InjectRepository } from '@nestjs/typeorm';
 import { Repository } from 'typeorm';
 import { PinoLogger } from 'nestjs-pino';
