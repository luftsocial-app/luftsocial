<<<<<<< HEAD
import { Injectable, NotFoundException, Inject } from '@nestjs/common';
import { OrganizationWebhookEvent, ClerkClient, Organization } from '@clerk/backend'; // Added Organization
=======
import {
  Injectable,
  NotFoundException,
  Inject,
  InternalServerErrorException,
} from '@nestjs/common';
import {
  OrganizationWebhookEvent,
  ClerkClient, // Adjusted import
} from '@clerk/express'; // Keep @clerk/express for WebhookEvent if not found in backend
import {
  Organization,
  GetOrganizationListParams,
} from '@clerk/backend'; // For Clerk entities
>>>>>>> 00658283
import { InjectRepository } from '@nestjs/typeorm';
import { Repository } from 'typeorm';
import { PinoLogger } from 'nestjs-pino';
import { Tenant } from './entities/tenant.entity';
<<<<<<< HEAD
import { CLERK_CLIENT } from '../clerk/clerk.provider'; // Added CLERK_CLIENT import
=======
import { CLERK_CLIENT } from '../../clerk/clerk.provider';
>>>>>>> 00658283

@Injectable()
export class TenantService {
  private tenantId: string;

  constructor(
    @InjectRepository(Tenant) private readonly tenantRepo: Repository<Tenant>,
    private readonly logger: PinoLogger,
<<<<<<< HEAD
    @Inject(CLERK_CLIENT) private readonly clerkClient: ClerkClient, // Injected ClerkClient
=======
    @Inject(CLERK_CLIENT) private readonly clerkClient: ClerkClient,
>>>>>>> 00658283
  ) {
    this.logger.setContext(TenantService.name);
  }

<<<<<<< HEAD
  async getTenantById(tenantId: string): Promise<Organization> {
    try {
      const organization = await this.clerkClient.organizations.getOrganization({ organizationId: tenantId });
      if (!organization) { // Clerk SDK might throw an error for not found, or return null/undefined.
                           // Assuming it throws, the catch block will handle it.
                           // If it returns null/undefined, this check is useful.
        throw new NotFoundException(`Tenant with ID ${tenantId} not found in Clerk.`);
      }
      return organization;
    } catch (error) {
      this.logger.error({ error, tenantId }, 'Error fetching tenant from Clerk by ID');
      // Clerk errors often have a status or a more specific code in error.errors
      // Example: error.errors[0].code === 'organization_not_found'
      // For now, let's check for a 404 status or rethrow a generic not found.
      if (error.status === 404 || (error.errors && error.errors[0]?.code === 'resource_not_found')) {
        throw new NotFoundException(`Tenant with ID ${tenantId} not found in Clerk.`);
      }
      // Rethrow other errors or wrap them
      throw new Error(`Failed to fetch tenant from Clerk: ${error.message || 'Unknown error'}`);
    }
  }

  async getAllTenants(): Promise<Organization[]> {
    try {
      // The getOrganizationList method might accept parameters for pagination, filtering, etc.
      // For now, using default call to get all organizations.
      const organizations = await this.clerkClient.organizations.getOrganizationList();
      return organizations.data; // Clerk's getOrganizationList returns a response object with a 'data' array
    } catch (error) {
      this.logger.error({ error }, 'Error fetching all tenants from Clerk');
      // Handle potential errors, e.g., if the API key doesn't have permission or network issues
      throw new Error(`Failed to fetch all tenants from Clerk: ${error.message || 'Unknown error'}`);
=======
  // Method to get tenant by ID from Clerk
  async getTenantById(tenantId: string): Promise<Organization | null> {
    this.logger.info({ tenantId }, 'Fetching tenant by ID from Clerk');
    try {
      const organization =
        await this.clerkClient.organizations.getOrganization({
          organizationId: tenantId,
        });
      return organization;
    } catch (error) {
      // Clerk errors often have a status property or are structured with a .errors array
      // Adjust this based on how clerk-sdk-node throws errors
      if (error.status === 404 || (error.errors && error.errors[0]?.code === 'organization_not_found')) {
        this.logger.warn({ tenantId, error }, 'Tenant not found in Clerk');
        throw new NotFoundException(`Tenant with ID ${tenantId} not found.`);
      }
      this.logger.error({ tenantId, error }, 'Error fetching tenant from Clerk');
      throw new InternalServerErrorException(
        `Error fetching tenant from Clerk: ${error.message}`,
      );
    }
  }

  // Method to get a list of tenants from Clerk
  async getTenantList(
    params: GetOrganizationListParams = {},
  ): Promise<Organization[]> {
    this.logger.info({ params }, 'Fetching tenant list from Clerk');
    try {
      // Assuming getOrganizationList directly returns the list or an object with a data property
      // Adjust if the actual SDK returns a paginated object like { data: [], total_count: X }
      const response =
        await this.clerkClient.organizations.getOrganizationList(params);
      // If response is an array, return directly. If it's an object with data property:
      return Array.isArray(response) ? response : response.data;
    } catch (error) {
      this.logger.error({ params, error }, 'Error fetching tenant list from Clerk');
      throw new InternalServerErrorException(
        `Error fetching tenant list from Clerk: ${error.message}`,
      );
>>>>>>> 00658283
    }
  }

  setTenantId(id: string) {
    this.tenantId = id;
  }

  getTenantId(): string {
    this.logger.info({ tenantId: this.tenantId });

    return this.tenantId;
  }

  async createTenant(createOrgData: OrganizationWebhookEvent): Promise<void> {
    const tenantId = createOrgData.data.id;
    this.logger.info({ tenantId }, 'Processing createTenant event');

    const existingTenant = await this.tenantRepo.findOne({
      where: { id: tenantId },
    });

    if (existingTenant) {
      this.logger.info(
        { tenantId },
        'Tenant already exists. Skipping creation.',
      );
      return;
    }

    this.logger.info({ tenantId }, 'Creating new tenant in DB');
    const tenant = this.tenantRepo.create({
      id: tenantId,
      name: createOrgData.data.name, // Use .name directly
      slug: createOrgData.data.slug, // Use .slug directly
      createdAt: new Date(createOrgData.data.created_at), // Use .created_at
    });

    await this.tenantRepo.save(tenant);
  }

  async updateTenant(updateOrgData: OrganizationWebhookEvent): Promise<void> {
    const tenant = await this.tenantRepo.findOne({
      where: { id: updateOrgData.data.id },
    });

    // create a new tenant if it doesn't exist
    if (!tenant) {
      this.logger.info('Tenant not found, creating a new one');
      this.createTenant(updateOrgData);
      return;
    }

    tenant.name = updateOrgData.data['name'];
    tenant.slug = updateOrgData.data['slug'];
    tenant.updatedAt = new Date(updateOrgData.data['updated_at']);
    await this.tenantRepo.save(tenant);
  }

  async deleteTenant(deleteOrgData: OrganizationWebhookEvent): Promise<void> {
    const tenantId = deleteOrgData.data.id;
    this.logger.info({ tenantId }, 'Processing deleteTenant event');

    const tenant = await this.tenantRepo.findOne({
      where: { id: tenantId },
    });

    if (!tenant) {
      this.logger.warn(
        { tenantId },
        'Tenant not found. Skipping deletion.',
      );
      return;
    }

    this.logger.info({ tenantId }, 'Deleting tenant from DB');
    await this.tenantRepo.delete(tenant.id);
  }
}<|MERGE_RESOLUTION|>--- conflicted
+++ resolved
@@ -1,31 +1,14 @@
-<<<<<<< HEAD
 import { Injectable, NotFoundException, Inject } from '@nestjs/common';
-import { OrganizationWebhookEvent, ClerkClient, Organization } from '@clerk/backend'; // Added Organization
-=======
-import {
-  Injectable,
-  NotFoundException,
-  Inject,
-  InternalServerErrorException,
-} from '@nestjs/common';
 import {
   OrganizationWebhookEvent,
-  ClerkClient, // Adjusted import
-} from '@clerk/express'; // Keep @clerk/express for WebhookEvent if not found in backend
-import {
+  ClerkClient,
   Organization,
-  GetOrganizationListParams,
-} from '@clerk/backend'; // For Clerk entities
->>>>>>> 00658283
+} from '@clerk/backend'; // Added Organization
 import { InjectRepository } from '@nestjs/typeorm';
 import { Repository } from 'typeorm';
 import { PinoLogger } from 'nestjs-pino';
 import { Tenant } from './entities/tenant.entity';
-<<<<<<< HEAD
 import { CLERK_CLIENT } from '../clerk/clerk.provider'; // Added CLERK_CLIENT import
-=======
-import { CLERK_CLIENT } from '../../clerk/clerk.provider';
->>>>>>> 00658283
 
 @Injectable()
 export class TenantService {
@@ -34,35 +17,45 @@
   constructor(
     @InjectRepository(Tenant) private readonly tenantRepo: Repository<Tenant>,
     private readonly logger: PinoLogger,
-<<<<<<< HEAD
     @Inject(CLERK_CLIENT) private readonly clerkClient: ClerkClient, // Injected ClerkClient
-=======
-    @Inject(CLERK_CLIENT) private readonly clerkClient: ClerkClient,
->>>>>>> 00658283
   ) {
     this.logger.setContext(TenantService.name);
   }
 
-<<<<<<< HEAD
   async getTenantById(tenantId: string): Promise<Organization> {
     try {
-      const organization = await this.clerkClient.organizations.getOrganization({ organizationId: tenantId });
-      if (!organization) { // Clerk SDK might throw an error for not found, or return null/undefined.
-                           // Assuming it throws, the catch block will handle it.
-                           // If it returns null/undefined, this check is useful.
-        throw new NotFoundException(`Tenant with ID ${tenantId} not found in Clerk.`);
+      const organization = await this.clerkClient.organizations.getOrganization(
+        { organizationId: tenantId },
+      );
+      if (!organization) {
+        // Clerk SDK might throw an error for not found, or return null/undefined.
+        // Assuming it throws, the catch block will handle it.
+        // If it returns null/undefined, this check is useful.
+        throw new NotFoundException(
+          `Tenant with ID ${tenantId} not found in Clerk.`,
+        );
       }
       return organization;
     } catch (error) {
-      this.logger.error({ error, tenantId }, 'Error fetching tenant from Clerk by ID');
+      this.logger.error(
+        { error, tenantId },
+        'Error fetching tenant from Clerk by ID',
+      );
       // Clerk errors often have a status or a more specific code in error.errors
       // Example: error.errors[0].code === 'organization_not_found'
       // For now, let's check for a 404 status or rethrow a generic not found.
-      if (error.status === 404 || (error.errors && error.errors[0]?.code === 'resource_not_found')) {
-        throw new NotFoundException(`Tenant with ID ${tenantId} not found in Clerk.`);
+      if (
+        error.status === 404 ||
+        (error.errors && error.errors[0]?.code === 'resource_not_found')
+      ) {
+        throw new NotFoundException(
+          `Tenant with ID ${tenantId} not found in Clerk.`,
+        );
       }
       // Rethrow other errors or wrap them
-      throw new Error(`Failed to fetch tenant from Clerk: ${error.message || 'Unknown error'}`);
+      throw new Error(
+        `Failed to fetch tenant from Clerk: ${error.message || 'Unknown error'}`,
+      );
     }
   }
 
@@ -70,54 +63,15 @@
     try {
       // The getOrganizationList method might accept parameters for pagination, filtering, etc.
       // For now, using default call to get all organizations.
-      const organizations = await this.clerkClient.organizations.getOrganizationList();
+      const organizations =
+        await this.clerkClient.organizations.getOrganizationList();
       return organizations.data; // Clerk's getOrganizationList returns a response object with a 'data' array
     } catch (error) {
       this.logger.error({ error }, 'Error fetching all tenants from Clerk');
       // Handle potential errors, e.g., if the API key doesn't have permission or network issues
-      throw new Error(`Failed to fetch all tenants from Clerk: ${error.message || 'Unknown error'}`);
-=======
-  // Method to get tenant by ID from Clerk
-  async getTenantById(tenantId: string): Promise<Organization | null> {
-    this.logger.info({ tenantId }, 'Fetching tenant by ID from Clerk');
-    try {
-      const organization =
-        await this.clerkClient.organizations.getOrganization({
-          organizationId: tenantId,
-        });
-      return organization;
-    } catch (error) {
-      // Clerk errors often have a status property or are structured with a .errors array
-      // Adjust this based on how clerk-sdk-node throws errors
-      if (error.status === 404 || (error.errors && error.errors[0]?.code === 'organization_not_found')) {
-        this.logger.warn({ tenantId, error }, 'Tenant not found in Clerk');
-        throw new NotFoundException(`Tenant with ID ${tenantId} not found.`);
-      }
-      this.logger.error({ tenantId, error }, 'Error fetching tenant from Clerk');
-      throw new InternalServerErrorException(
-        `Error fetching tenant from Clerk: ${error.message}`,
+      throw new Error(
+        `Failed to fetch all tenants from Clerk: ${error.message || 'Unknown error'}`,
       );
-    }
-  }
-
-  // Method to get a list of tenants from Clerk
-  async getTenantList(
-    params: GetOrganizationListParams = {},
-  ): Promise<Organization[]> {
-    this.logger.info({ params }, 'Fetching tenant list from Clerk');
-    try {
-      // Assuming getOrganizationList directly returns the list or an object with a data property
-      // Adjust if the actual SDK returns a paginated object like { data: [], total_count: X }
-      const response =
-        await this.clerkClient.organizations.getOrganizationList(params);
-      // If response is an array, return directly. If it's an object with data property:
-      return Array.isArray(response) ? response : response.data;
-    } catch (error) {
-      this.logger.error({ params, error }, 'Error fetching tenant list from Clerk');
-      throw new InternalServerErrorException(
-        `Error fetching tenant list from Clerk: ${error.message}`,
-      );
->>>>>>> 00658283
     }
   }
 
@@ -185,10 +139,7 @@
     });
 
     if (!tenant) {
-      this.logger.warn(
-        { tenantId },
-        'Tenant not found. Skipping deletion.',
-      );
+      this.logger.warn({ tenantId }, 'Tenant not found. Skipping deletion.');
       return;
     }
 
