import {
  Injectable,
  BadRequestException,
  Inject,
  NotFoundException,
  InternalServerErrorException,
} from '@nestjs/common';
import { InjectRepository } from '@nestjs/typeorm';
import { Repository } from 'typeorm';
import { User } from './entities/user.entity'; // Local User entity
import { Role } from './entities/role.entity';
import { ClerkClient, User as clerkUser } from '@clerk/express'; // Removed global clerkClient import
import { UserRole } from '../common/enums/roles';
import { UserWebhookEvent, UserJSON } from '@clerk/express';
import { PinoLogger } from 'nestjs-pino';
import { CLERK_CLIENT } from '../clerk/clerk.provider';
import { Tenant } from './entities/tenant.entity';
import { TenantService } from './tenant.service';
import { UserWithLocalRoles } from './dtos/user-with-local-roles.dto';
import { ClerkUserWithLocalRelations } from './dtos/clerk-user-with-local-relations.dto'; // Import the new DTO

@Injectable()
export class UserService {
  constructor(
    @InjectRepository(User)
    private readonly userRepo: Repository<User>,

    @InjectRepository(Tenant)
    private readonly tenantRepo: Repository<Tenant>,
    @InjectRepository(Role)
    private readonly roleRepo: Repository<Role>,
    private readonly tenantService: TenantService,
    private readonly logger: PinoLogger,
    @Inject(CLERK_CLIENT) private readonly clerkClient: ClerkClient,
  ) {
    this.logger.setContext(UserService.name);
  }

  async getUsers(): Promise<clerkUser[]> {
    // This method seems to be using the global clerkClient, not the injected one.
    // Will address this if it's part of a future step, for now using this.clerkClient
    const users = await this.clerkClient.users.getUserList();
    return users.data;
  }

<<<<<<< HEAD
  async findById(id: string): Promise<clerkUser> {
    try {
      // Corrected to use this.clerkClient and pass { userId: id }
      const user = await this.clerkClient.users.getUser({ userId: id });
      return user;
    } catch (error) {
      this.logger.error(
        { error, userId: id },
        'Error fetching user from Clerk in findById',
      );
      // ClerkJS errors often have a status or a more specific code in error.errors
      if (
        error.status === 404 ||
        (error.errors && error.errors[0]?.code === 'resource_not_found')
      ) {
        throw new NotFoundException(`User with ID ${id} not found in Clerk`);
      }
      // Fallback for other types of errors
      throw new BadRequestException(
        `Failed to fetch user from Clerk: ${error.message || 'Unknown error'}`,
      );
    }
=======
  async findById(clerkId: string, tenantIdToScope?: string): Promise<User | null> {
    this.logger.info({ clerkId, tenantIdToScope }, 'Attempting to find user by clerkId, optionally scoped to tenantId');
    const user = await this.userRepo.findOne({
      where: { clerkId }, // Query by clerkId
      relations: ['roles', 'tenants'], // Ensure tenants are loaded to check membership
    });

    if (!user) {
      this.logger.warn({ clerkId }, 'User not found with the provided clerkId');
      return null;
    }

    if (tenantIdToScope) {
      const isUserInTenant = user.tenants && user.tenants.some(tenant => tenant.id === tenantIdToScope);
      if (!isUserInTenant) {
        this.logger.warn(
          { clerkId, userId: user.id, tenantIdToScope },
          'User found, but not a member of the specified tenant for scoping. Returning null.',
        );
        return null; // User not found within the specified tenant scope
      }
      this.logger.info(
        { clerkId, userId: user.id, tenantIdToScope },
        'User found and is a member of the specified tenant.',
      );
    } else {
      this.logger.info(
        { clerkId, userId: user.id },
        'User found. No tenantIdToScope provided, returning user without specific tenant check (beyond activeTenantId if relevant elsewhere).',
      );
    }

    // If tenantIdToScope was provided and matched, or if no tenantIdToScope was provided, return the user.
    // The roles relation is already loaded.
    // Note: The original query in findById was:
    // where: { id, tenants: { id: this.tenantService.getTenantId() } }, relations: ['roles']
    // This change means findById no longer implicitly uses this.tenantService.getTenantId().
    // Callers like UserController.findUser must now explicitly pass the tenantId for scoping.
    return user;
>>>>>>> d7032fc7
  }

  async findUserWithRelations(userId: string): Promise<User> {
    let clerkUser: clerkUser;
    try {
      clerkUser = await this.clerkClient.users.getUser({ userId });
    } catch (error) {
      this.logger.error(
        { error, userId },
        'Error fetching user from Clerk in findUserWithRelations',
      );
      if (
        error.status === 404 ||
        (error.errors && error.errors[0]?.code === 'resource_not_found')
      ) {
        throw new NotFoundException(
          `User with ID ${userId} not found in Clerk`,
        );
      }
      throw new BadRequestException(
        `Failed to fetch user from Clerk: ${error.message || 'Unknown error'}`,
      );
    }

    const localUser = await this.userRepo.findOne({
      where: { id: userId },
      relations: ['roles', 'tenants'], // Keep tenants relation as per original logic
    });

    if (!localUser) {
      this.logger.warn(
        { userId },
        'User found in Clerk but no local record found. Returning with empty roles/tenants.',
      );
      // Create a structure compatible with User entity if localUser is null
      // This is a simplified mapping. Ensure all necessary fields from User entity are considered.
      // Also, clerkUser primary email address is not guaranteed to be the first one.
      // And it might not exist.
      const primaryEmail = clerkUser.emailAddresses.find(
        (email) => email.id === clerkUser.primaryEmailAddressId,
      )?.emailAddress;

      return {
        id: clerkUser.id,
        clerkId: clerkUser.id,
        email: primaryEmail || '', // Handle cases where primary email might not be available
        username: clerkUser.username || '', // Clerk username can be null
        firstName: clerkUser.firstName || '',
        lastName: clerkUser.lastName || '',
        profilePicture: clerkUser.imageUrl,
        // Map other fields from clerkUser to User entity as needed
        // For fields not available in clerkUser, provide defaults or leave as undefined if appropriate
        isActive: true, // Assuming active if found in Clerk; adjust as needed
        permissions: [], // Default if no local user
        roles: [], // No local roles
        tenants: [], // No local tenants
        activeTenantId:
          (clerkUser.publicMetadata?.activeTenantId as string) || undefined, // Example, adjust based on actual Clerk user structure
        createdAt: clerkUser.createdAt
          ? new Date(clerkUser.createdAt)
          : new Date(),
        updatedAt: clerkUser.updatedAt
          ? new Date(clerkUser.updatedAt)
          : new Date(),
        // Fill other User entity fields as best as possible or with defaults
      } as User; // Type assertion might be needed if the mapped object doesn't perfectly match User
    }

    // Combine Clerk data with local data (especially roles and tenants)
    // Prioritize Clerk for most fields, but retain local relations
    const combinedUser: User = {
      ...localUser, // Spread local user to retain all its properties by default
      id: clerkUser.id, // clerkUser.id is the source of truth for the ID
      clerkId: clerkUser.id,
      email:
        clerkUser.emailAddresses.find(
          (email) => email.id === clerkUser.primaryEmailAddressId,
        )?.emailAddress || localUser.email,
      username: clerkUser.username || localUser.username,
      firstName: clerkUser.firstName || localUser.firstName,
      lastName: clerkUser.lastName || localUser.lastName,
      profilePicture: clerkUser.imageUrl || localUser.profilePicture,
      // Keep local roles and tenants
      roles: localUser.roles,
      tenants: localUser.tenants,
      activeTenantId:
        (clerkUser.publicMetadata?.activeTenantId as string) ||
        localUser.activeTenantId,
      // Update timestamps from Clerk if available
      createdAt: clerkUser.createdAt
        ? new Date(clerkUser.createdAt)
        : localUser.createdAt,
      updatedAt: clerkUser.updatedAt
        ? new Date(clerkUser.updatedAt)
        : localUser.updatedAt,
      // Ensure other fields from User entity are preserved or updated appropriately
    };

    return combinedUser;
  }

  async syncClerkUser(
    clerkId: string,
    tenantId: string,
    userData: Partial<User>,
  ) {
<<<<<<< HEAD
    // If this.findById was the old method, it needs to be updated or this method re-evaluated.
    // For now, assuming it means fetching the local entity with its relations.
    // This method might be redundant if getClerkUserWithLocalRolesById serves a similar purpose for combined data.
    // If it's purely for the local entity, it's fine.
    let user = await this.userRepo.findOne({
      // Direct local find, assuming this is intended
      where: { id: clerkId },
      relations: ['roles'], // Assuming 'tenants' relation might be needed elsewhere or handled differently
    });
=======
    // Since findById now takes clerkId and optionally tenantId,
    // we need to decide how to call it here.
    // syncClerkUser is usually called in a context where we know the tenant.
    // Let's assume we scope it to the tenantId provided to syncClerkUser.
    let user = await this.findById(clerkId, tenantId);
>>>>>>> d7032fc7
    if (!user) {
      // If user not found in the specific tenant, maybe they exist globally?
      // For sync, it's safer to assume we are trying to sync them *into* this tenant.
      // So, if findById(clerkId, tenantId) returns null, it means they aren't in that tenant.
      // We might still want to fetch the user by clerkId *without* tenant scope
      // to see if they exist at all, before creating a new one.
      const globalUser = await this.findById(clerkId); // Check if user exists at all

      const defaultRole = await this.roleRepo.findOne({
        where: { name: UserRole.MEMBER },
      });

      if (!defaultRole) throw new BadRequestException('Default role not found');

      user = this.userRepo.create({
        clerkId: clerkId, // ensure this is the clerkId
        id: clerkId, // Assuming the 'id' field in User entity should be the clerkId if creating new.
                     // This needs to be consistent with how User entity PK is managed.
                     // If User.id is a UUID, then it should be generated.
                     // The createUser method uses clerkUserData.id for User.id. So this should be userData.id
        email: userData.email || '',
        firstName: userData.firstName || '',
        lastName: userData.lastName || '',
        activeTenantId: tenantId, // Set active tenant for this user
        roles: defaultRole ? [defaultRole] : [],
        tenants: [], // Initialize tenants array
      });
      // If we created a new user object, we need to ensure it's associated with the current tenant.
      // This part is tricky as tenant object needs to be fetched or passed.
      // For now, the createUser method handles tenant association better.
      // This syncClerkUser might need a deeper refactor if it's meant to create users
      // AND associate them with tenants. The original findById(clerkId) implies it was looking for a user ID (UUID).
      // Let's assume for now that if user is null, we create a new entry.
      // The original `findById` used `id` (PK), not `clerkId`. This is a key change.
      // The `syncClerkUser` was likely broken if `findById` expected a UUID but received a `clerkId`.
      // With `findById` now correctly taking `clerkId`, this part is more sensible.

      if (globalUser) { // User exists globally but not in this tenant (or tenant scope wasn't checked before)
          user = globalUser;
          // Add user to this tenant if not already part of it
          const tenantEntity = await this.tenantRepo.findOneBy({ id: tenantId });
          if (tenantEntity) {
            if (!user.tenants) user.tenants = [];
            if (!user.tenants.some(t => t.id === tenantId)) {
                user.tenants.push(tenantEntity);
            }
            // If user's activeTenantId is not set, set it to this tenant.
            if (!user.activeTenantId) {
                user.activeTenantId = tenantId;
            }
          }
      } else { // User does not exist globally, create new
        user = this.userRepo.create({
            id: clerkId, // Assuming Clerk ID is used as primary key for User entity
            clerkId: clerkId,
            email: userData.email || '',
            firstName: userData.firstName || '',
            lastName: userData.lastName || '',
            activeTenantId: tenantId,
            roles: defaultRole ? [defaultRole] : [],
            tenants: [],
        });
        const tenantEntity = await this.tenantRepo.findOneBy({ id: tenantId });
        if (tenantEntity) {
            user.tenants.push(tenantEntity);
        } else {
            this.logger.warn({ tenantId }, "Tenant not found for syncClerkUser, cannot associate user with tenant.");
        }
      }
    }

    // Update user properties
    Object.assign(user, {
      email: userData.email ?? user.email,
      firstName: userData.firstName ?? user.firstName,
      lastName: userData.lastName ?? user.lastName,
      // roles: userData.roles ?? user.roles, // Role assignment should be more explicit
    });
    if (userData.roles && userData.roles.length > 0) {
        // Assuming userData.roles are UserRole enums or can be mapped to Role entities
        // This part needs careful handling of role objects vs enums.
        // For now, let's assume roles are handled elsewhere or simplified.
        // user.roles = ...
    }


    return this.userRepo.save(user);
  }

  async getTenantUsers(tenantId: string): Promise<User[]> {
    try {
      const memberships =
        await this.clerkClient.organizations.getOrganizationMembershipList({
          organizationId: tenantId,
        });

      const usersWithRoles: User[] = [];

      for (const membership of memberships) {
        if (!membership.publicUserData) {
          this.logger.warn(
            { membershipId: membership.id },
            'Membership found without publicUserData. Skipping.',
          );
          continue;
        }

        const clerkUserData = membership.publicUserData;
        const localUser = await this.userRepo.findOne({
          where: { id: clerkUserData.userId },
          relations: ['roles'],
        });

        let roles: Role[] = [];
        if (localUser) {
          roles = localUser.roles;
        } else {
          this.logger.warn(
            { userId: clerkUserData.userId, tenantId },
            'User from Clerk membership not found in local DB for roles. Proceeding with empty roles.',
          );
        }

        // Assuming clerkUserData has fields like userId, firstName, lastName, identifier (for email/username)
        // And profileImageUrl for profilePicture. Adjust mapping as per actual clerkUserData structure.
        // The User entity has 'email' and 'username'. Clerk's 'identifier' might be one of these.
        // Clerk's primary email is often in `clerkUserData.identifier` or might need specific fetching if not directly on publicUserData.
        // For simplicity, I'm assuming identifier is email.

        // Fetch full clerk user to get email if not in publicUserData
        let clerkUser: clerkUser | null = null;
        try {
          clerkUser = await this.clerkClient.users.getUser({
            userId: clerkUserData.userId,
          });
        } catch (e) {
          this.logger.error(
            { error: e, userId: clerkUserData.userId },
            'Failed to fetch full clerk user details for email',
          );
        }
        const primaryEmail = clerkUser?.emailAddresses.find(
          (email) => email.id === clerkUser.primaryEmailAddressId,
        )?.emailAddress;

        usersWithRoles.push({
          id: clerkUserData.userId,
          clerkId: clerkUserData.userId,
          // email: clerkUserData.identifier || '', // This was an assumption, better to get from full user
          email: primaryEmail || '',
          username: clerkUser?.username || '', // clerkUserData might not have username
          firstName: clerkUserData.firstName || '',
          lastName: clerkUserData.lastName || '',
          profilePicture: clerkUserData.imageUrl, // Clerk uses imageUrl
          isActive: true, // Assuming active if part of organization; adjust as needed
          roles: roles,
          // Fill other User entity fields as best as possible or with defaults
          // These fields are from the User entity, provide sensible defaults or map if available
          permissions: localUser?.permissions || [],
          tenants: localUser?.tenants || [], // This might be complex if a user belongs to multiple tenants locally
          activeTenantId: localUser?.activeTenantId || tenantId, // Default to current tenantId if not set
          createdAt: localUser?.createdAt || new Date(membership.createdAt), // membership.createdAt might be join date
          updatedAt: localUser?.updatedAt || new Date(membership.updatedAt),
        } as User); // Type assertion to satisfy User type
      }

      // Optional: Sort users similarly to the old implementation
      usersWithRoles.sort((a, b) => {
        if (a.firstName < b.firstName) return -1;
        if (a.firstName > b.firstName) return 1;
        if (a.lastName < b.lastName) return -1;
        if (a.lastName > b.lastName) return 1;
        return 0;
      });

      return usersWithRoles;
    } catch (error) {
      this.logger.error(
        { error, tenantId },
        'Failed to fetch tenant users from Clerk or process them',
      );
      throw new BadRequestException(
        `Failed to fetch Tenant users: ${error.message || 'Unknown error'}`,
      );
    }
  }

  async updateUserRole(
    userId: string,
    newRoles: UserRole[], // Renamed to avoid confusion with user.roles
    tenantId: string,
  ): Promise<User> {
    try {
      // 1. Verify tenant membership via Clerk
      const memberships =
        await this.clerkClient.users.getOrganizationMembershipList({ userId });
      const isMember = memberships.data.some(
        (mem) => mem.organization.id === tenantId,
      );

      if (!isMember) {
        throw new BadRequestException(
          `User ${userId} is not a member of tenant ${tenantId}`,
        );
      }

      // 2. Fetch User from local DB for role update
      // Fetching by ID only, as Clerk confirmed tenant membership.
      // We still need the local user entity to attach roles to.
      const user = await this.userRepo.findOne({
        where: { id: userId },
        relations: ['roles'],
      });

      if (!user) {
        // This case means user is in Clerk, in the tenant, but not in our local DB.
        // This could be a sync issue.
        this.logger.error(
          { userId, tenantId },
          'User is member of tenant in Clerk, but not found in local DB for role update.',
        );
        throw new NotFoundException(
          `User ${userId} not found in local database for role assignment.`,
        );
      }

      // If we want to be extra careful and ensure the local user's activeTenantId aligns:
      // (This part is optional based on how strict the system needs to be)
      // if (user.activeTenantId !== tenantId) {
      //   this.logger.warn({ userId, localActiveTenant: user.activeTenantId, expectedTenantId: tenantId }, "User's local activeTenantId does not match the tenantId for role update. Proceeding as Clerk verified membership.");
      //   // Depending on business logic, you might throw an error or just proceed.
      // }

      // 3. Find role entities
      const roleEntities = await this.roleRepo.find({
        where: newRoles.map((roleName) => ({ name: roleName })),
      });

      if (roleEntities.length !== newRoles.length) {
        const foundRoleNames = roleEntities.map((r) => r.name);
        const notFoundRoles = newRoles.filter(
          (rn) => !foundRoleNames.includes(rn),
        );
        this.logger.error(
          { notFoundRoles },
          'One or more roles not found in database',
        );
        throw new BadRequestException(
          `One or more roles not found: ${notFoundRoles.join(', ')}`,
        );
      }

      // 4. Assign roles and save
      user.roles = roleEntities;
      return await this.userRepo.save(user);
    } catch (error) {
      this.logger.error(
        { error, userId, roles: newRoles, tenantId },
        'Failed to update user role',
      );
      if (
        error instanceof BadRequestException ||
        error instanceof NotFoundException
      ) {
        throw error; // Re-throw known exceptions
      }
      throw new BadRequestException(
        `Failed to update user role: ${error.message || 'Unknown error'}`,
      );
    }
  }

<<<<<<< HEAD
  async createUser(userCreatedData: UserWebhookEvent): Promise<User> {
    const userId = userCreatedData.data.id;
    this.logger.info({ userId }, 'Processing createUser event');

    const existingUser = await this.userRepo.findOne({ where: { id: userId } });
    if (existingUser) {
      this.logger.info(
        { userId },
        'User already exists. Skipping creation. Returning existing user.',
      );
      return existingUser;
    }

    const userObject = {
      id: userId,
      clerkId: userId,
      email: userCreatedData.data['email_addresses'][0]['email_address'] || '',
      username:
        userCreatedData.data['email_addresses'][0]['email_address'] || '',
      firstName: userCreatedData.data['first_name'] || '',
      lastName: userCreatedData.data['last_name'] || '',
      // activeTenantId is intentionally removed as per requirements
=======
  async createUser(userCreatedData: UserWebhookEvent, tenantIdToSetAsActive?: string): Promise<User> {
    const { data: clerkUserData } = userCreatedData;
    const primaryEmail = clerkUserData.email_addresses?.find(
      (email) => email.id === clerkUserData.primary_email_address_id,
    )?.email_address;

    if (!primaryEmail) {
      this.logger.error({ clerkUserData }, 'User does not have a primary email address.');
      throw new BadRequestException('User must have a primary email address.');
    }
    
    const userObject = {
      id: clerkUserData.id,
      clerkId: clerkUserData.id,
      email: primaryEmail,
      username: clerkUserData.username || primaryEmail, // Fallback to email if username is not set
      firstName: clerkUserData.first_name || '',
      lastName: clerkUserData.last_name || '',
      // activeTenantId will be set based on the logic in ClerkWebhookService
      // If tenantIdToSetAsActive is provided, use it. Otherwise, it might be set later or remain null.
      activeTenantId: tenantIdToSetAsActive || null, 
>>>>>>> d7032fc7
    };

    this.logger.info({ userId }, 'Creating new user in DB');
    const user = this.userRepo.create(userObject);
    try {
      const savedUser = await this.userRepo.save(user);
      this.logger.info({ userId: savedUser.id, tenantId: tenantIdToSetAsActive }, 'User created successfully in DB');
      return savedUser;
    } catch (error) {
      this.logger.error({ error, clerkUserData, tenantIdToSetAsActive }, 'Error saving new user to DB');
      // Consider if this should throw a more specific error or be handled by a global exception filter
      throw new BadRequestException('Could not create user in database.');
    }
  }

  async updateUser(userUpdatedData: UserWebhookEvent): Promise<User> {
<<<<<<< HEAD
    const userId = userUpdatedData.data.id;
    let user = await this.userRepo.findOne({
      where: { id: userId },
    });

    this.logger.info(
      { userId, userExists: !!user },
      'Processing updateUser event',
    );

    if (!user) {
      this.logger.info(
        { userId },
        'User not found. Attempting to create new user from updateUser event.',
      );
      // It's possible a user.updated event arrives for a user not yet created due to eventual consistency
      // or if user.created event was missed.
      const userObject = {
        id: userId,
        clerkId: userId,
        email:
          userUpdatedData.data['email_addresses'][0]['email_address'] || '',
        username:
          userUpdatedData.data['email_addresses'][0]['email_address'] || '',
        firstName: userUpdatedData.data['first_name'] || '',
        lastName: userUpdatedData.data['last_name'] || '',
        // activeTenantId is intentionally removed as per requirements
      };

      this.logger.info({ userId }, 'Creating new user (from updateUser) in DB');
      const newUser = this.userRepo.create(userObject);
      user = await this.userRepo.save(newUser); // Assign to user to be returned
      this.logger.info(
        { userId },
        'User created successfully from updateUser event',
      );
      return user;
=======
    const { data: clerkUserData } = userUpdatedData;
    const user = await this.userRepo.findOne({
      where: { id: clerkUserData.id },
    });

    this.logger.info({ userId: clerkUserData.id, clerkUserData }, 'User update data from webhook');

    if (!user) {
      this.logger.warn({ userId: clerkUserData.id }, 'User not found for update, attempting to create instead.');
      // Potentially, this could be a new user event that was missed or delayed.
      // Depending on business logic, you might want to create them here.
      // For now, we'll follow the pattern of creating if not found, similar to original code.
      const primaryEmailForNewUser = clerkUserData.email_addresses?.find(
        (email) => email.id === clerkUserData.primary_email_address_id,
      )?.email_address;
      if (!primaryEmailForNewUser) {
        this.logger.error({ clerkUserData }, 'New user for update does not have a primary email address.');
        throw new BadRequestException('User must have a primary email address for creation during update.');
      }

      const userObject = {
        id: clerkUserData.id,
        clerkId: clerkUserData.id,
        email: primaryEmailForNewUser,
        username: clerkUserData.username || primaryEmailForNewUser,
        firstName: clerkUserData.first_name || '',
        lastName: clerkUserData.last_name || '',
        // Assuming activeTenantId might come from custom attributes or needs other logic if user is new here
        activeTenantId: clerkUserData.public_metadata?.activeTenantId || clerkUserData.private_metadata?.activeTenantId || null,
      };
      const newUser = this.userRepo.create(userObject);
      try {
        const savedNewUser = await this.userRepo.save(newUser);
        this.logger.info({ userId: savedNewUser.id }, 'User created successfully during update operation because original was not found');
        return savedNewUser;
      } catch (error) {
        this.logger.error({ error, clerkUserData }, 'Error saving new user (during update) to DB');
        throw new BadRequestException('Could not create user during update in database.');
      }
>>>>>>> d7032fc7
    }
    
    const primaryEmail = clerkUserData.email_addresses?.find(
      (email) => email.id === clerkUserData.primary_email_address_id,
    )?.email_address;

    // Existing user found, proceed with update
    this.logger.info({ userId }, 'User found. Updating existing user.');
    Object.assign(user, {
<<<<<<< HEAD
      email:
        userUpdatedData.data['email_addresses'][0]['email_address'] ||
        user.email,
      username:
        userUpdatedData.data['email_addresses'][0]['email_address'] ||
        user.username,
      firstName: userUpdatedData.data['first_name'] || user.firstName,
      lastName: userUpdatedData.data['last_name'] || user.lastName,
      // activeTenantId is not managed here
=======
      email: primaryEmail || user.email,
      username: clerkUserData.username || user.username, // Keep existing if new username is null/empty
      firstName: clerkUserData.first_name || user.firstName, // Keep existing if new first_name is null/empty
      lastName: clerkUserData.last_name || user.lastName, // Keep existing if new last_name is null/empty
      // activeTenantId update logic might need to be more sophisticated,
      // e.g., if it's changed via organization membership webhooks or other app logic.
      // For now, we're not updating it directly from user.updated, assuming other processes handle tenant association.
>>>>>>> d7032fc7
    });
    
    try {
      const updatedUser = await this.userRepo.save(user);
      this.logger.info({ userId: updatedUser.id }, 'User updated successfully in DB');
      return updatedUser;
    } catch (error) {
      this.logger.error({ error, clerkUserData }, 'Error saving updated user to DB');
      throw new BadRequestException('Could not update user in database.');
    }
  }

  async deleteUser(userDeletedData: UserWebhookEvent): Promise<void> {
    const userId = userDeletedData.data.id;
    this.logger.info({ userId }, 'Processing deleteUser event');
    const user = await this.userRepo.findOne({
      where: { id: userId },
    });

    if (!user) {
      this.logger.warn({ userId }, 'User not found. Skipping deletion.');
      return;
    }

    this.logger.info({ userId }, 'Deleting user from DB');
    await this.userRepo.remove(user);
  }

  async validateUsersAreInTenant(
    userIds: string[],
    tenantId: string,
  ): Promise<{ validClerkUsers: clerkUser[]; invalidUserIds: string[] }> {
    if (!userIds || userIds.length === 0) {
      return { validClerkUsers: [], invalidUserIds: [] };
    }

    let usersFromClerk: clerkUser[] = [];
    try {
      // Note: Clerk's getUserList with a userId array might have limitations on array size.
      // For very large arrays, batching might be needed in a real-world scenario.
      // Also, ensure the specific Clerk SDK version supports passing an array to userId.
      // If not, it might be `this.clerkClient.users.getUserList({ userId: userIds })`
      // or it might require fetching users one by one if `userId` only accepts a string.
      // For this exercise, assuming it works as intended to fetch multiple users.
      const userListResponse = await this.clerkClient.users.getUserList({
        userId: userIds,
      });
      usersFromClerk = userListResponse.data; // Or just userListResponse if it's directly an array
    } catch (error) {
      this.logger.error(
        { error, userIds, tenantId },
        'Error fetching users from Clerk in validateUsersAreInTenant',
      );
      // If fetching the list fails, consider all users as invalid or rethrow, depending on desired behavior.
      // For now, treating them all as invalid if the call itself fails.
      return { validClerkUsers: [], invalidUserIds: [...userIds] };
    }

    const validClerkUsers: clerkUser[] = [];
    const foundUserIds = usersFromClerk.map((u) => u.id);
    const initiallyNotFoundIds = userIds.filter(
      (id) => !foundUserIds.includes(id),
    );
    const usersFoundButNotInTenantIds: string[] = [];

    for (const clerkUserFound of usersFromClerk) {
      // Preferred method: Check organizationMemberships if populated by getUserList
      // Assuming clerkUserFound.organizationMemberships is an array of objects like { organization: { id: string } }
      // or simpler, an array of organization IDs. This depends on Clerk's User model structure.
      // Let's assume organizationMemberships is an array of { id: string, name: string, slug: string, ... } objects.
      // This is a common pattern but needs verification with actual Clerk SDK User type.
      // A more robust check would be against `clerkUserFound.organizationMemberships.some(mem => mem.id === tenantId)`
      // if `organizationMemberships` contains full organization objects.
      // Or if it's simpler like `clerkUserFound.publicMetadata.organizations` being an array of strings.

      // For this implementation, let's assume `organizationMemberships` is an array of objects,
      // and each object has an `id` property representing the organization ID.
      // This is a common structure for membership data.
      // If `getUserList` doesn't populate `organizationMemberships`, the alternative is needed.

      let isMember = false;
      if (
        clerkUserFound.organizationMemberships &&
        Array.isArray(clerkUserFound.organizationMemberships)
      ) {
        // The actual structure of organizationMemberships needs to be known.
        // Common Clerk patterns:
        // 1. `clerkUserFound.organizationMemberships` is `[{ organization: { id: 'org_id' } }, ...]`
        // 2. `clerkUserFound.organizationMemberships` is `[{ id: 'org_id' }, ...]` (if directly a list of orgs user is part of)
        // 3. It might be in `publicMetadata` or `privateMetadata` if customized.
        // For now, let's assume a simpler structure or a field like `publicMetadata.org_ids` for direct check
        // If `clerkUserFound.organizationMemberships` is `[{ id: 'orgId1' }, { id: 'orgId2' }]`
        isMember = clerkUserFound.organizationMemberships.some(
          (mem: any) =>
            mem.id === tenantId ||
            (mem.organization && mem.organization.id === tenantId),
        );
        // If the structure is just an array of strings (org IDs)
        // isMember = clerkUserFound.organizationMemberships.includes(tenantId);
      }

      // Fallback/Alternative if organizationMemberships is not available or not detailed enough from getUserList:
      // This section should ideally only run if the primary check above is inconclusive or not possible.
      // For now, let's assume the primary check might not be populated and we need this fallback.
      // To avoid N+1, this would ideally be a feature request to Clerk to include membership status in getUserList.
      // For this exercise, if not found via direct property, we will NOT use the N+1 call for now
      // as per "Strive for the former if possible." and assume the primary check is the goal.
      // If primary check is not possible, then one would uncomment and use the below:
      /*
      if (!isMember && clerkUserFound.id && tenantId) { // Check only if not already confirmed and IDs are valid
        try {
          const memberships = await this.clerkClient.organizations.getOrganizationMembershipList({
            organizationId: tenantId,
            userId: clerkUserFound.id, // This parameter might not exist on getOrganizationMembershipList,
                                        // it's usually on users.getOrganizationMembershipList({userId})
          });
          if (memberships.data && memberships.data.length > 0) {
            isMember = true;
          }
        } catch (error) {
          this.logger.error(
            { error, userId: clerkUserFound.id, tenantId },
            'Error checking individual organization membership for user'
          );
          // Decide behavior: treat as not a member, or rethrow, etc.
          // For now, if individual check fails, treat as not a member.
        }
      }
      */

      if (isMember) {
        validClerkUsers.push(clerkUserFound);
      } else {
        usersFoundButNotInTenantIds.push(clerkUserFound.id);
      }
    }

    const invalidUserIds = [
      ...initiallyNotFoundIds,
      ...usersFoundButNotInTenantIds,
    ];
    return { validClerkUsers, invalidUserIds };
  }
}<|MERGE_RESOLUTION|>--- conflicted
+++ resolved
@@ -43,7 +43,6 @@
     return users.data;
   }
 
-<<<<<<< HEAD
   async findById(id: string): Promise<clerkUser> {
     try {
       // Corrected to use this.clerkClient and pass { userId: id }
@@ -66,47 +65,6 @@
         `Failed to fetch user from Clerk: ${error.message || 'Unknown error'}`,
       );
     }
-=======
-  async findById(clerkId: string, tenantIdToScope?: string): Promise<User | null> {
-    this.logger.info({ clerkId, tenantIdToScope }, 'Attempting to find user by clerkId, optionally scoped to tenantId');
-    const user = await this.userRepo.findOne({
-      where: { clerkId }, // Query by clerkId
-      relations: ['roles', 'tenants'], // Ensure tenants are loaded to check membership
-    });
-
-    if (!user) {
-      this.logger.warn({ clerkId }, 'User not found with the provided clerkId');
-      return null;
-    }
-
-    if (tenantIdToScope) {
-      const isUserInTenant = user.tenants && user.tenants.some(tenant => tenant.id === tenantIdToScope);
-      if (!isUserInTenant) {
-        this.logger.warn(
-          { clerkId, userId: user.id, tenantIdToScope },
-          'User found, but not a member of the specified tenant for scoping. Returning null.',
-        );
-        return null; // User not found within the specified tenant scope
-      }
-      this.logger.info(
-        { clerkId, userId: user.id, tenantIdToScope },
-        'User found and is a member of the specified tenant.',
-      );
-    } else {
-      this.logger.info(
-        { clerkId, userId: user.id },
-        'User found. No tenantIdToScope provided, returning user without specific tenant check (beyond activeTenantId if relevant elsewhere).',
-      );
-    }
-
-    // If tenantIdToScope was provided and matched, or if no tenantIdToScope was provided, return the user.
-    // The roles relation is already loaded.
-    // Note: The original query in findById was:
-    // where: { id, tenants: { id: this.tenantService.getTenantId() } }, relations: ['roles']
-    // This change means findById no longer implicitly uses this.tenantService.getTenantId().
-    // Callers like UserController.findUser must now explicitly pass the tenantId for scoping.
-    return user;
->>>>>>> d7032fc7
   }
 
   async findUserWithRelations(userId: string): Promise<User> {
@@ -213,7 +171,6 @@
     tenantId: string,
     userData: Partial<User>,
   ) {
-<<<<<<< HEAD
     // If this.findById was the old method, it needs to be updated or this method re-evaluated.
     // For now, assuming it means fetching the local entity with its relations.
     // This method might be redundant if getClerkUserWithLocalRolesById serves a similar purpose for combined data.
@@ -223,13 +180,6 @@
       where: { id: clerkId },
       relations: ['roles'], // Assuming 'tenants' relation might be needed elsewhere or handled differently
     });
-=======
-    // Since findById now takes clerkId and optionally tenantId,
-    // we need to decide how to call it here.
-    // syncClerkUser is usually called in a context where we know the tenant.
-    // Let's assume we scope it to the tenantId provided to syncClerkUser.
-    let user = await this.findById(clerkId, tenantId);
->>>>>>> d7032fc7
     if (!user) {
       // If user not found in the specific tenant, maybe they exist globally?
       // For sync, it's safer to assume we are trying to sync them *into* this tenant.
@@ -502,7 +452,6 @@
     }
   }
 
-<<<<<<< HEAD
   async createUser(userCreatedData: UserWebhookEvent): Promise<User> {
     const userId = userCreatedData.data.id;
     this.logger.info({ userId }, 'Processing createUser event');
@@ -525,29 +474,6 @@
       firstName: userCreatedData.data['first_name'] || '',
       lastName: userCreatedData.data['last_name'] || '',
       // activeTenantId is intentionally removed as per requirements
-=======
-  async createUser(userCreatedData: UserWebhookEvent, tenantIdToSetAsActive?: string): Promise<User> {
-    const { data: clerkUserData } = userCreatedData;
-    const primaryEmail = clerkUserData.email_addresses?.find(
-      (email) => email.id === clerkUserData.primary_email_address_id,
-    )?.email_address;
-
-    if (!primaryEmail) {
-      this.logger.error({ clerkUserData }, 'User does not have a primary email address.');
-      throw new BadRequestException('User must have a primary email address.');
-    }
-    
-    const userObject = {
-      id: clerkUserData.id,
-      clerkId: clerkUserData.id,
-      email: primaryEmail,
-      username: clerkUserData.username || primaryEmail, // Fallback to email if username is not set
-      firstName: clerkUserData.first_name || '',
-      lastName: clerkUserData.last_name || '',
-      // activeTenantId will be set based on the logic in ClerkWebhookService
-      // If tenantIdToSetAsActive is provided, use it. Otherwise, it might be set later or remain null.
-      activeTenantId: tenantIdToSetAsActive || null, 
->>>>>>> d7032fc7
     };
 
     this.logger.info({ userId }, 'Creating new user in DB');
@@ -564,7 +490,6 @@
   }
 
   async updateUser(userUpdatedData: UserWebhookEvent): Promise<User> {
-<<<<<<< HEAD
     const userId = userUpdatedData.data.id;
     let user = await this.userRepo.findOne({
       where: { id: userId },
@@ -602,57 +527,11 @@
         'User created successfully from updateUser event',
       );
       return user;
-=======
-    const { data: clerkUserData } = userUpdatedData;
-    const user = await this.userRepo.findOne({
-      where: { id: clerkUserData.id },
-    });
-
-    this.logger.info({ userId: clerkUserData.id, clerkUserData }, 'User update data from webhook');
-
-    if (!user) {
-      this.logger.warn({ userId: clerkUserData.id }, 'User not found for update, attempting to create instead.');
-      // Potentially, this could be a new user event that was missed or delayed.
-      // Depending on business logic, you might want to create them here.
-      // For now, we'll follow the pattern of creating if not found, similar to original code.
-      const primaryEmailForNewUser = clerkUserData.email_addresses?.find(
-        (email) => email.id === clerkUserData.primary_email_address_id,
-      )?.email_address;
-      if (!primaryEmailForNewUser) {
-        this.logger.error({ clerkUserData }, 'New user for update does not have a primary email address.');
-        throw new BadRequestException('User must have a primary email address for creation during update.');
-      }
-
-      const userObject = {
-        id: clerkUserData.id,
-        clerkId: clerkUserData.id,
-        email: primaryEmailForNewUser,
-        username: clerkUserData.username || primaryEmailForNewUser,
-        firstName: clerkUserData.first_name || '',
-        lastName: clerkUserData.last_name || '',
-        // Assuming activeTenantId might come from custom attributes or needs other logic if user is new here
-        activeTenantId: clerkUserData.public_metadata?.activeTenantId || clerkUserData.private_metadata?.activeTenantId || null,
-      };
-      const newUser = this.userRepo.create(userObject);
-      try {
-        const savedNewUser = await this.userRepo.save(newUser);
-        this.logger.info({ userId: savedNewUser.id }, 'User created successfully during update operation because original was not found');
-        return savedNewUser;
-      } catch (error) {
-        this.logger.error({ error, clerkUserData }, 'Error saving new user (during update) to DB');
-        throw new BadRequestException('Could not create user during update in database.');
-      }
->>>>>>> d7032fc7
-    }
-    
-    const primaryEmail = clerkUserData.email_addresses?.find(
-      (email) => email.id === clerkUserData.primary_email_address_id,
-    )?.email_address;
+    }
 
     // Existing user found, proceed with update
     this.logger.info({ userId }, 'User found. Updating existing user.');
     Object.assign(user, {
-<<<<<<< HEAD
       email:
         userUpdatedData.data['email_addresses'][0]['email_address'] ||
         user.email,
@@ -662,25 +541,9 @@
       firstName: userUpdatedData.data['first_name'] || user.firstName,
       lastName: userUpdatedData.data['last_name'] || user.lastName,
       // activeTenantId is not managed here
-=======
-      email: primaryEmail || user.email,
-      username: clerkUserData.username || user.username, // Keep existing if new username is null/empty
-      firstName: clerkUserData.first_name || user.firstName, // Keep existing if new first_name is null/empty
-      lastName: clerkUserData.last_name || user.lastName, // Keep existing if new last_name is null/empty
-      // activeTenantId update logic might need to be more sophisticated,
-      // e.g., if it's changed via organization membership webhooks or other app logic.
-      // For now, we're not updating it directly from user.updated, assuming other processes handle tenant association.
->>>>>>> d7032fc7
     });
-    
-    try {
-      const updatedUser = await this.userRepo.save(user);
-      this.logger.info({ userId: updatedUser.id }, 'User updated successfully in DB');
-      return updatedUser;
-    } catch (error) {
-      this.logger.error({ error, clerkUserData }, 'Error saving updated user to DB');
-      throw new BadRequestException('Could not update user in database.');
-    }
+
+    return await this.userRepo.save(user);
   }
 
   async deleteUser(userDeletedData: UserWebhookEvent): Promise<void> {
