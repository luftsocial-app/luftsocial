--- conflicted
+++ resolved
@@ -9,11 +9,7 @@
 import { Repository } from 'typeorm';
 import { User } from './entities/user.entity'; // Local User entity
 import { Role } from './entities/role.entity';
-<<<<<<< HEAD
 import { ClerkClient, User as clerkUser } from '@clerk/express'; // Removed global clerkClient import
-=======
-import { ClerkClient, User as ClerkUserType } from '@clerk/backend'; // Explicitly use ClerkUser from backend
->>>>>>> 00658283
 import { UserRole } from '../common/enums/roles';
 import { UserWebhookEvent } from '@clerk/express';
 import { PinoLogger } from 'nestjs-pino';
@@ -40,32 +36,34 @@
     this.logger.setContext(UserService.name);
   }
 
-<<<<<<< HEAD
   async getUsers(): Promise<clerkUser[]> {
     // This method seems to be using the global clerkClient, not the injected one.
     // Will address this if it's part of a future step, for now using this.clerkClient
-=======
-  async getUsers(): Promise<ClerkUserType[]> { // Updated to use ClerkUserType
-    // Assuming clerkClient here refers to the global one if not using this.clerkClient for this specific call
->>>>>>> 00658283
     const users = await this.clerkClient.users.getUserList();
     return users.data;
   }
 
-<<<<<<< HEAD
   async findById(id: string): Promise<clerkUser> {
     try {
       // Corrected to use this.clerkClient and pass { userId: id }
       const user = await this.clerkClient.users.getUser({ userId: id });
       return user;
     } catch (error) {
-      this.logger.error({ error, userId: id }, 'Error fetching user from Clerk in findById');
+      this.logger.error(
+        { error, userId: id },
+        'Error fetching user from Clerk in findById',
+      );
       // ClerkJS errors often have a status or a more specific code in error.errors
-      if (error.status === 404 || (error.errors && error.errors[0]?.code === 'resource_not_found')) {
+      if (
+        error.status === 404 ||
+        (error.errors && error.errors[0]?.code === 'resource_not_found')
+      ) {
         throw new NotFoundException(`User with ID ${id} not found in Clerk`);
       }
       // Fallback for other types of errors
-      throw new BadRequestException(`Failed to fetch user from Clerk: ${error.message || 'Unknown error'}`);
+      throw new BadRequestException(
+        `Failed to fetch user from Clerk: ${error.message || 'Unknown error'}`,
+      );
     }
   }
 
@@ -74,25 +72,40 @@
     try {
       clerkUser = await this.clerkClient.users.getUser({ userId });
     } catch (error) {
-      this.logger.error({ error, userId }, 'Error fetching user from Clerk in findUserWithRelations');
-      if (error.status === 404 || (error.errors && error.errors[0]?.code === 'resource_not_found')) {
-        throw new NotFoundException(`User with ID ${userId} not found in Clerk`);
-      }
-      throw new BadRequestException(`Failed to fetch user from Clerk: ${error.message || 'Unknown error'}`);
-    }
-
-    let localUser = await this.userRepo.findOne({
+      this.logger.error(
+        { error, userId },
+        'Error fetching user from Clerk in findUserWithRelations',
+      );
+      if (
+        error.status === 404 ||
+        (error.errors && error.errors[0]?.code === 'resource_not_found')
+      ) {
+        throw new NotFoundException(
+          `User with ID ${userId} not found in Clerk`,
+        );
+      }
+      throw new BadRequestException(
+        `Failed to fetch user from Clerk: ${error.message || 'Unknown error'}`,
+      );
+    }
+
+    const localUser = await this.userRepo.findOne({
       where: { id: userId },
       relations: ['roles', 'tenants'], // Keep tenants relation as per original logic
     });
 
     if (!localUser) {
-      this.logger.warn({ userId }, 'User found in Clerk but no local record found. Returning with empty roles/tenants.');
+      this.logger.warn(
+        { userId },
+        'User found in Clerk but no local record found. Returning with empty roles/tenants.',
+      );
       // Create a structure compatible with User entity if localUser is null
       // This is a simplified mapping. Ensure all necessary fields from User entity are considered.
       // Also, clerkUser primary email address is not guaranteed to be the first one.
       // And it might not exist.
-      const primaryEmail = clerkUser.emailAddresses.find(email => email.id === clerkUser.primaryEmailAddressId)?.emailAddress;
+      const primaryEmail = clerkUser.emailAddresses.find(
+        (email) => email.id === clerkUser.primaryEmailAddressId,
+      )?.emailAddress;
 
       return {
         id: clerkUser.id,
@@ -108,9 +121,14 @@
         permissions: [], // Default if no local user
         roles: [], // No local roles
         tenants: [], // No local tenants
-        activeTenantId: clerkUser.publicMetadata?.activeTenantId as string || undefined, // Example, adjust based on actual Clerk user structure
-        createdAt: clerkUser.createdAt ? new Date(clerkUser.createdAt) : new Date(),
-        updatedAt: clerkUser.updatedAt ? new Date(clerkUser.updatedAt) : new Date(),
+        activeTenantId:
+          (clerkUser.publicMetadata?.activeTenantId as string) || undefined, // Example, adjust based on actual Clerk user structure
+        createdAt: clerkUser.createdAt
+          ? new Date(clerkUser.createdAt)
+          : new Date(),
+        updatedAt: clerkUser.updatedAt
+          ? new Date(clerkUser.updatedAt)
+          : new Date(),
         // Fill other User entity fields as best as possible or with defaults
       } as User; // Type assertion might be needed if the mapped object doesn't perfectly match User
     }
@@ -121,7 +139,10 @@
       ...localUser, // Spread local user to retain all its properties by default
       id: clerkUser.id, // clerkUser.id is the source of truth for the ID
       clerkId: clerkUser.id,
-      email: clerkUser.emailAddresses.find(email => email.id === clerkUser.primaryEmailAddressId)?.emailAddress || localUser.email,
+      email:
+        clerkUser.emailAddresses.find(
+          (email) => email.id === clerkUser.primaryEmailAddressId,
+        )?.emailAddress || localUser.email,
       username: clerkUser.username || localUser.username,
       firstName: clerkUser.firstName || localUser.firstName,
       lastName: clerkUser.lastName || localUser.lastName,
@@ -129,85 +150,20 @@
       // Keep local roles and tenants
       roles: localUser.roles,
       tenants: localUser.tenants,
-      activeTenantId: clerkUser.publicMetadata?.activeTenantId as string || localUser.activeTenantId,
+      activeTenantId:
+        (clerkUser.publicMetadata?.activeTenantId as string) ||
+        localUser.activeTenantId,
       // Update timestamps from Clerk if available
-      createdAt: clerkUser.createdAt ? new Date(clerkUser.createdAt) : localUser.createdAt,
-      updatedAt: clerkUser.updatedAt ? new Date(clerkUser.updatedAt) : localUser.updatedAt,
+      createdAt: clerkUser.createdAt
+        ? new Date(clerkUser.createdAt)
+        : localUser.createdAt,
+      updatedAt: clerkUser.updatedAt
+        ? new Date(clerkUser.updatedAt)
+        : localUser.updatedAt,
       // Ensure other fields from User entity are preserved or updated appropriately
     };
 
     return combinedUser;
-=======
-  async getClerkUserWithLocalRolesById(
-    id: string,
-  ): Promise<UserWithLocalRoles | null> {
-    this.logger.info({ userId: id }, 'Fetching user from Clerk by ID');
-    let clerkUser: ClerkUserType;
-    try {
-      clerkUser = await this.clerkClient.users.getUser(id);
-    } catch (error) {
-      if (error.status === 404 || (error.errors && error.errors[0]?.code === 'resource_not_found')) { // common Clerk error codes
-        this.logger.warn({ userId: id, error }, 'User not found in Clerk');
-        return null;
-      }
-      this.logger.error({ userId: id, error }, 'Error fetching user from Clerk');
-      throw new InternalServerErrorException(
-        `Error fetching user from Clerk: ${error.message}`,
-      );
-    }
-
-    this.logger.info({ userId: id }, 'Fetching local user record for roles');
-    const localUser = await this.userRepo.findOne({
-      where: { id: clerkUser.id }, // Use clerkUser.id which is the same as the input 'id'
-      relations: ['roles'],
-    });
-
-    const userWithRoles: UserWithLocalRoles = {
-      ...clerkUser,
-      localRoles: localUser?.roles || [], // Default to empty array if no local user or no roles
-    };
-
-    return userWithRoles;
-  }
-
-  async getClerkUserWithLocalRelationsById(
-    userId: string,
-  ): Promise<ClerkUserWithLocalRelations | null> {
-    this.logger.info({ userId }, 'Fetching user with local relations from Clerk by ID');
-    let clerkUser: ClerkUserType;
-    try {
-      clerkUser = await this.clerkClient.users.getUser(userId);
-    } catch (error) {
-      if (error.status === 404 || (error.errors && error.errors[0]?.code === 'resource_not_found')) {
-        this.logger.warn({ userId, error }, 'User not found in Clerk');
-        return null;
-      }
-      this.logger.error(
-        { userId, error },
-        'Error fetching user from Clerk',
-      );
-      throw new InternalServerErrorException(
-        `Error fetching user from Clerk: ${error.message}`,
-      );
-    }
-
-    this.logger.info(
-      { userId },
-      'Fetching local user record for roles and tenants',
-    );
-    const localUser = await this.userRepo.findOne({
-      where: { id: clerkUser.id },
-      relations: ['roles', 'tenants'],
-    });
-
-    const userWithFullRelations: ClerkUserWithLocalRelations = {
-      ...clerkUser,
-      localRoles: localUser?.roles || [],
-      localTenants: localUser?.tenants || [],
-    };
-
-    return userWithFullRelations;
->>>>>>> 00658283
   }
 
   async syncClerkUser(
@@ -219,9 +175,10 @@
     // For now, assuming it means fetching the local entity with its relations.
     // This method might be redundant if getClerkUserWithLocalRolesById serves a similar purpose for combined data.
     // If it's purely for the local entity, it's fine.
-    let user = await this.userRepo.findOne({ // Direct local find, assuming this is intended
+    let user = await this.userRepo.findOne({
+      // Direct local find, assuming this is intended
       where: { id: clerkId },
-      relations: ['roles'] // Assuming 'tenants' relation might be needed elsewhere or handled differently
+      relations: ['roles'], // Assuming 'tenants' relation might be needed elsewhere or handled differently
     });
     if (!user) {
       const defaultRole = await this.roleRepo.findOne({
@@ -250,22 +207,26 @@
     return this.userRepo.save(user);
   }
 
-  async getTenantUsers(tenantId: string): Promise<ClerkUserType[]> { // Updated to use ClerkUserType
-    this.logger.info({ tenantId }, 'Fetching users for tenant from Clerk');
+  async getTenantUsers(tenantId: string): Promise<User[]> {
     try {
-<<<<<<< HEAD
-      const memberships = await this.clerkClient.organizations.getOrganizationMembershipList({ organizationId: tenantId });
-      
+      const memberships =
+        await this.clerkClient.organizations.getOrganizationMembershipList({
+          organizationId: tenantId,
+        });
+
       const usersWithRoles: User[] = [];
 
       for (const membership of memberships) {
         if (!membership.publicUserData) {
-          this.logger.warn({ membershipId: membership.id }, 'Membership found without publicUserData. Skipping.');
+          this.logger.warn(
+            { membershipId: membership.id },
+            'Membership found without publicUserData. Skipping.',
+          );
           continue;
         }
 
         const clerkUserData = membership.publicUserData;
-        let localUser = await this.userRepo.findOne({
+        const localUser = await this.userRepo.findOne({
           where: { id: clerkUserData.userId },
           relations: ['roles'],
         });
@@ -274,24 +235,33 @@
         if (localUser) {
           roles = localUser.roles;
         } else {
-          this.logger.warn({ userId: clerkUserData.userId, tenantId }, 'User from Clerk membership not found in local DB for roles. Proceeding with empty roles.');
+          this.logger.warn(
+            { userId: clerkUserData.userId, tenantId },
+            'User from Clerk membership not found in local DB for roles. Proceeding with empty roles.',
+          );
         }
-        
+
         // Assuming clerkUserData has fields like userId, firstName, lastName, identifier (for email/username)
         // And profileImageUrl for profilePicture. Adjust mapping as per actual clerkUserData structure.
         // The User entity has 'email' and 'username'. Clerk's 'identifier' might be one of these.
         // Clerk's primary email is often in `clerkUserData.identifier` or might need specific fetching if not directly on publicUserData.
         // For simplicity, I'm assuming identifier is email.
-        
+
         // Fetch full clerk user to get email if not in publicUserData
         let clerkUser: clerkUser | null = null;
         try {
-          clerkUser = await this.clerkClient.users.getUser({userId: clerkUserData.userId});
+          clerkUser = await this.clerkClient.users.getUser({
+            userId: clerkUserData.userId,
+          });
         } catch (e) {
-          this.logger.error({error: e, userId: clerkUserData.userId}, "Failed to fetch full clerk user details for email")
+          this.logger.error(
+            { error: e, userId: clerkUserData.userId },
+            'Failed to fetch full clerk user details for email',
+          );
         }
-        const primaryEmail = clerkUser?.emailAddresses.find(email => email.id === clerkUser.primaryEmailAddressId)?.emailAddress;
-
+        const primaryEmail = clerkUser?.emailAddresses.find(
+          (email) => email.id === clerkUser.primaryEmailAddressId,
+        )?.emailAddress;
 
         usersWithRoles.push({
           id: clerkUserData.userId,
@@ -313,7 +283,7 @@
           updatedAt: localUser?.updatedAt || new Date(membership.updatedAt),
         } as User); // Type assertion to satisfy User type
       }
-      
+
       // Optional: Sort users similarly to the old implementation
       usersWithRoles.sort((a, b) => {
         if (a.firstName < b.firstName) return -1;
@@ -325,76 +295,33 @@
 
       return usersWithRoles;
     } catch (error) {
-      this.logger.error({ error, tenantId }, 'Failed to fetch tenant users from Clerk or process them');
+      this.logger.error(
+        { error, tenantId },
+        'Failed to fetch tenant users from Clerk or process them',
+      );
       throw new BadRequestException(
         `Failed to fetch Tenant users: ${error.message || 'Unknown error'}`,
-=======
-      const memberships =
-        await this.clerkClient.organizations.getOrganizationMembershipList({
-          organizationId: tenantId,
-          limit: 200, // Added a limit as per considerations
-        });
-
-      if (!memberships || memberships.data.length === 0) {
-        this.logger.info(
-          { tenantId },
-          'No memberships found for tenant in Clerk',
-        );
-        return [];
-      }
-
-      const userIds = memberships.data
-        .map((membership) => membership.publicUserData?.userId)
-        .filter((id): id is string => !!id);
-
-      if (userIds.length === 0) {
-        this.logger.info(
-          { tenantId },
-          'No user IDs extracted from memberships',
-        );
-        return [];
-      }
-
-      // Fetch user details from Clerk
-      // Note: Clerk's getUserList can take an array of user IDs.
-      // The SDK might handle batching or URL length limits internally.
-      // For very large numbers of users, further pagination/batching might be needed.
-      const users = await this.clerkClient.users.getUserList({
-        userId: userIds,
-        limit: userIds.length, // Ensure we attempt to fetch all identified users
-      });
-
-      this.logger.info(
-        { tenantId, userCount: users.data.length },
-        'Successfully fetched users from Clerk',
-      );
-      return users.data;
-    } catch (error) {
-      this.logger.error(
-        { error, tenantId },
-        'Failed to fetch tenant users from Clerk',
-      );
-      // It's better to throw a more generic server error unless it's a specific client fault
-      throw new InternalServerErrorException(
-        `Failed to fetch tenant users from Clerk: ${error.message}`,
->>>>>>> 00658283
       );
     }
   }
 
   async updateUserRole(
     userId: string,
-<<<<<<< HEAD
     newRoles: UserRole[], // Renamed to avoid confusion with user.roles
     tenantId: string,
   ): Promise<User> {
     try {
       // 1. Verify tenant membership via Clerk
-      const memberships = await this.clerkClient.users.getOrganizationMembershipList({ userId });
-      const isMember = memberships.data.some(mem => mem.organization.id === tenantId);
+      const memberships =
+        await this.clerkClient.users.getOrganizationMembershipList({ userId });
+      const isMember = memberships.data.some(
+        (mem) => mem.organization.id === tenantId,
+      );
 
       if (!isMember) {
-        throw new BadRequestException(`User ${userId} is not a member of tenant ${tenantId}`);
+        throw new BadRequestException(
+          `User ${userId} is not a member of tenant ${tenantId}`,
+        );
       }
 
       // 2. Fetch User from local DB for role update
@@ -408,10 +335,15 @@
       if (!user) {
         // This case means user is in Clerk, in the tenant, but not in our local DB.
         // This could be a sync issue.
-        this.logger.error({ userId, tenantId }, "User is member of tenant in Clerk, but not found in local DB for role update.");
-        throw new NotFoundException(`User ${userId} not found in local database for role assignment.`);
-      }
-      
+        this.logger.error(
+          { userId, tenantId },
+          'User is member of tenant in Clerk, but not found in local DB for role update.',
+        );
+        throw new NotFoundException(
+          `User ${userId} not found in local database for role assignment.`,
+        );
+      }
+
       // If we want to be extra careful and ensure the local user's activeTenantId aligns:
       // (This part is optional based on how strict the system needs to be)
       // if (user.activeTenantId !== tenantId) {
@@ -419,103 +351,43 @@
       //   // Depending on business logic, you might throw an error or just proceed.
       // }
 
-
       // 3. Find role entities
       const roleEntities = await this.roleRepo.find({
         where: newRoles.map((roleName) => ({ name: roleName })),
       });
 
       if (roleEntities.length !== newRoles.length) {
-        const foundRoleNames = roleEntities.map(r => r.name);
-        const notFoundRoles = newRoles.filter(rn => !foundRoleNames.includes(rn));
-        this.logger.error({notFoundRoles}, "One or more roles not found in database");
-        throw new BadRequestException(`One or more roles not found: ${notFoundRoles.join(', ')}`);
+        const foundRoleNames = roleEntities.map((r) => r.name);
+        const notFoundRoles = newRoles.filter(
+          (rn) => !foundRoleNames.includes(rn),
+        );
+        this.logger.error(
+          { notFoundRoles },
+          'One or more roles not found in database',
+        );
+        throw new BadRequestException(
+          `One or more roles not found: ${notFoundRoles.join(', ')}`,
+        );
       }
 
       // 4. Assign roles and save
       user.roles = roleEntities;
       return await this.userRepo.save(user);
-
     } catch (error) {
-      this.logger.error({ error, userId, roles: newRoles, tenantId }, 'Failed to update user role');
-      if (error instanceof BadRequestException || error instanceof NotFoundException) {
+      this.logger.error(
+        { error, userId, roles: newRoles, tenantId },
+        'Failed to update user role',
+      );
+      if (
+        error instanceof BadRequestException ||
+        error instanceof NotFoundException
+      ) {
         throw error; // Re-throw known exceptions
       }
       throw new BadRequestException(
         `Failed to update user role: ${error.message || 'Unknown error'}`,
-=======
-    roleNames: UserRole[], // Renamed from roles to roleNames for clarity
-  ): Promise<UserWithLocalRoles | null> {
-    this.logger.info({ userId, roleNames }, 'Attempting to update user roles globally');
-
-    // a. Validate User via Clerk
-    let clerkUser: ClerkUserType;
-    try {
-      clerkUser = await this.clerkClient.users.getUser(userId);
-      this.logger.info({ userId }, 'User successfully fetched from Clerk');
-    } catch (error) {
-      if (error.status === 404 || (error.errors && error.errors[0]?.code === 'resource_not_found')) {
-        this.logger.warn({ userId, error }, 'User not found in Clerk');
-        throw new NotFoundException(`User with ID ${userId} not found in Clerk.`);
-      }
-      this.logger.error({ userId, error }, 'Error fetching user from Clerk');
-      throw new InternalServerErrorException(
-        `Error fetching user from Clerk: ${error.message}`,
-      );
-    }
-
-    // b. Fetch Local User
-    this.logger.info({ userId }, 'Fetching local user record');
-    const localUser = await this.userRepo.findOne({
-      where: { id: userId }, // Removed activeTenantId filter
-      relations: ['roles'],
-    });
-
-    if (!localUser) {
-      this.logger.warn({ userId }, 'Local user record not found. Cannot update roles.');
-      // This case might indicate a desynchronization or an incomplete local profile.
-      // Depending on business logic, one might create the local user here,
-      // but the current instruction is to throw NotFoundException.
-      throw new NotFoundException(
-        `Local user record for ID ${userId} not found. Cannot update roles.`,
-      );
-    }
-    this.logger.info({ userId }, 'Local user record found');
-
-    // c. Fetch Role Entities
-    this.logger.info({ userId, roleNames }, 'Fetching role entities from DB');
-    const roleEntities = await this.roleRepo.find({
-      where: roleNames.map((roleName) => ({ name: roleName })),
-    });
-
-    if (roleEntities.length !== roleNames.length) {
-      const foundRoleNames = roleEntities.map((r) => r.name);
-      const notFoundRoleNames = roleNames.filter(
-        (rn) => !foundRoleNames.includes(rn),
-      );
-      this.logger.warn(
-        { userId, notFoundRoleNames },
-        'One or more roles not found in DB',
-      );
-      throw new BadRequestException(
-        `The following roles were not found: ${notFoundRoleNames.join(', ')}`,
->>>>>>> 00658283
-      );
-    }
-    this.logger.info({ userId, roleNames }, 'All role entities found');
-
-    // d. Update and Save
-    localUser.roles = roleEntities;
-    await this.userRepo.save(localUser);
-    this.logger.info({ userId, roleNames }, 'Successfully updated user roles in DB');
-
-    // e. Return Value
-    const userWithLocalRoles: UserWithLocalRoles = {
-      ...clerkUser, // Spread properties from the authoritative Clerk user object
-      localRoles: localUser.roles, // Add the updated local roles
-    };
-
-    return userWithLocalRoles;
+      );
+    }
   }
 
   async createUser(userCreatedData: UserWebhookEvent): Promise<User> {
@@ -553,10 +425,16 @@
       where: { id: userId },
     });
 
-    this.logger.info({ userId, userExists: !!user }, 'Processing updateUser event');
+    this.logger.info(
+      { userId, userExists: !!user },
+      'Processing updateUser event',
+    );
 
     if (!user) {
-      this.logger.info({ userId }, 'User not found. Attempting to create new user from updateUser event.');
+      this.logger.info(
+        { userId },
+        'User not found. Attempting to create new user from updateUser event.',
+      );
       // It's possible a user.updated event arrives for a user not yet created due to eventual consistency
       // or if user.created event was missed.
       const userObject = {
@@ -574,7 +452,10 @@
       this.logger.info({ userId }, 'Creating new user (from updateUser) in DB');
       const newUser = this.userRepo.create(userObject);
       user = await this.userRepo.save(newUser); // Assign to user to be returned
-      this.logger.info({ userId }, 'User created successfully from updateUser event');
+      this.logger.info(
+        { userId },
+        'User created successfully from updateUser event',
+      );
       return user;
     }
 
@@ -603,10 +484,7 @@
     });
 
     if (!user) {
-      this.logger.warn(
-        { userId },
-        'User not found. Skipping deletion.',
-      );
+      this.logger.warn({ userId }, 'User not found. Skipping deletion.');
       return;
     }
 
@@ -630,19 +508,26 @@
       // If not, it might be `this.clerkClient.users.getUserList({ userId: userIds })`
       // or it might require fetching users one by one if `userId` only accepts a string.
       // For this exercise, assuming it works as intended to fetch multiple users.
-      const userListResponse = await this.clerkClient.users.getUserList({ userId: userIds });
+      const userListResponse = await this.clerkClient.users.getUserList({
+        userId: userIds,
+      });
       usersFromClerk = userListResponse.data; // Or just userListResponse if it's directly an array
     } catch (error) {
-      this.logger.error({ error, userIds, tenantId }, 'Error fetching users from Clerk in validateUsersAreInTenant');
+      this.logger.error(
+        { error, userIds, tenantId },
+        'Error fetching users from Clerk in validateUsersAreInTenant',
+      );
       // If fetching the list fails, consider all users as invalid or rethrow, depending on desired behavior.
       // For now, treating them all as invalid if the call itself fails.
       return { validClerkUsers: [], invalidUserIds: [...userIds] };
     }
-    
+
     const validClerkUsers: clerkUser[] = [];
-    const foundUserIds = usersFromClerk.map(u => u.id);
-    const initiallyNotFoundIds = userIds.filter(id => !foundUserIds.includes(id));
-    let usersFoundButNotInTenantIds: string[] = [];
+    const foundUserIds = usersFromClerk.map((u) => u.id);
+    const initiallyNotFoundIds = userIds.filter(
+      (id) => !foundUserIds.includes(id),
+    );
+    const usersFoundButNotInTenantIds: string[] = [];
 
     for (const clerkUserFound of usersFromClerk) {
       // Preferred method: Check organizationMemberships if populated by getUserList
@@ -660,21 +545,26 @@
       // If `getUserList` doesn't populate `organizationMemberships`, the alternative is needed.
 
       let isMember = false;
-      if (clerkUserFound.organizationMemberships && Array.isArray(clerkUserFound.organizationMemberships)) {
-         // The actual structure of organizationMemberships needs to be known.
-         // Common Clerk patterns:
-         // 1. `clerkUserFound.organizationMemberships` is `[{ organization: { id: 'org_id' } }, ...]`
-         // 2. `clerkUserFound.organizationMemberships` is `[{ id: 'org_id' }, ...]` (if directly a list of orgs user is part of)
-         // 3. It might be in `publicMetadata` or `privateMetadata` if customized.
-         // For now, let's assume a simpler structure or a field like `publicMetadata.org_ids` for direct check
-         // If `clerkUserFound.organizationMemberships` is `[{ id: 'orgId1' }, { id: 'orgId2' }]`
-         isMember = clerkUserFound.organizationMemberships.some(
-           (mem: any) => mem.id === tenantId || (mem.organization && mem.organization.id === tenantId)
-         );
-         // If the structure is just an array of strings (org IDs)
-         // isMember = clerkUserFound.organizationMemberships.includes(tenantId);
-      }
-      
+      if (
+        clerkUserFound.organizationMemberships &&
+        Array.isArray(clerkUserFound.organizationMemberships)
+      ) {
+        // The actual structure of organizationMemberships needs to be known.
+        // Common Clerk patterns:
+        // 1. `clerkUserFound.organizationMemberships` is `[{ organization: { id: 'org_id' } }, ...]`
+        // 2. `clerkUserFound.organizationMemberships` is `[{ id: 'org_id' }, ...]` (if directly a list of orgs user is part of)
+        // 3. It might be in `publicMetadata` or `privateMetadata` if customized.
+        // For now, let's assume a simpler structure or a field like `publicMetadata.org_ids` for direct check
+        // If `clerkUserFound.organizationMemberships` is `[{ id: 'orgId1' }, { id: 'orgId2' }]`
+        isMember = clerkUserFound.organizationMemberships.some(
+          (mem: any) =>
+            mem.id === tenantId ||
+            (mem.organization && mem.organization.id === tenantId),
+        );
+        // If the structure is just an array of strings (org IDs)
+        // isMember = clerkUserFound.organizationMemberships.includes(tenantId);
+      }
+
       // Fallback/Alternative if organizationMemberships is not available or not detailed enough from getUserList:
       // This section should ideally only run if the primary check above is inconclusive or not possible.
       // For now, let's assume the primary check might not be populated and we need this fallback.
@@ -710,8 +600,11 @@
         usersFoundButNotInTenantIds.push(clerkUserFound.id);
       }
     }
-    
-    const invalidUserIds = [...initiallyNotFoundIds, ...usersFoundButNotInTenantIds];
+
+    const invalidUserIds = [
+      ...initiallyNotFoundIds,
+      ...usersFoundButNotInTenantIds,
+    ];
     return { validClerkUsers, invalidUserIds };
   }
 }