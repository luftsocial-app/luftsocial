import { Test, TestingModule } from '@nestjs/testing';
import { getRepositoryToken } from '@nestjs/typeorm';
import { NotFoundException, InternalServerErrorException } from '@nestjs/common';
import { Tenant } from './entities/tenant.entity';
import { PinoLogger } from 'nestjs-pino';
import { TenantService } from './tenant.service';
<<<<<<< HEAD
import { CLERK_CLIENT } from '../clerk/clerk.provider'; // Import CLERK_CLIENT token
import { ClerkClient, Organization } from '@clerk/backend'; // For types

// Mock Clerk Organization
const mockClerkOrganization = {
  id: 'org_123clerk',
  name: 'Clerk Org Name',
  slug: 'clerk-org-name',
  createdAt: new Date().valueOf(),
  updatedAt: new Date().valueOf(),
  // Add other Organization fields if your service method uses them
} as unknown as Organization; // Using unknown for flexibility with partial mocks


describe('TenantService', () => {
  let service: TenantService;
  let mockTenantRepository: jest.Mocked<typeof mockTenantRepoMethods>; // Typed mock
  let mockClerkClient: jest.Mocked<ClerkClient>;

  // This mockTenant is for the local DB entity used by webhook handlers
  const mockDbTenant = {
    id: 'tenant123', // Matches webhook data usually
    name: 'Test Org DB',
    slug: 'test-org-db',
  } as Tenant;

  const mockTenantRepoMethods = {
    create: jest.fn().mockReturnValue(mockDbTenant),
    save: jest.fn().mockResolvedValue(mockDbTenant),
    findOne: jest.fn().mockResolvedValue(mockDbTenant),
    delete: jest.fn().mockResolvedValue(undefined), // delete usually doesn't return a value
  };
  
  const clerkClientMockFactory = (): jest.Mocked<ClerkClient> => ({
    organizations: {
      getOrganization: jest.fn().mockResolvedValue(mockClerkOrganization),
      getOrganizationList: jest.fn().mockResolvedValue({ data: [mockClerkOrganization], totalCount: 1 }),
    },
  } as unknown as jest.Mocked<ClerkClient>);

=======
import { Organization } from '@clerk/backend'; // For mocking Clerk Organization

// --- Mock Data Definitions ---
const mockLocalTenant = (id: string, name: string, slug: string): Tenant => ({
  id,
  name,
  slug,
  createdAt: new Date(),
  updatedAt: new Date(),
  users: [], // Assuming users relation exists on Tenant entity
});

const mockClerkOrganization = (id: string, name: string, slug: string): Organization => ({
  id,
  name,
  slug,
  publicMetadata: {},
  privateMetadata: {},
  createdAt: new Date().getTime(),
  updatedAt: new Date().getTime(),
  imageUrl: '',
  hasImage: false,
  membersCount: 1,
  adminDeleteEnabled: true,
  maxAllowedMemberships: 100,
});

describe('TenantService', () => {
  let service: TenantService;
  let tenantRepository: jest.Mocked<Repository<Tenant>>;
  let mockClerkClient;

  // Mock implementations for Clerk client organization methods
  const mockGetOrganization = jest.fn();
  const mockGetOrganizationList = jest.fn();
>>>>>>> 00658283

  beforeEach(async () => {
    // Reset Clerk client method mocks
    mockGetOrganization.mockReset();
    mockGetOrganizationList.mockReset();

    mockClerkClient = {
      organizations: {
        getOrganization: mockGetOrganization,
        getOrganizationList: mockGetOrganizationList,
      },
    };

    const module: TestingModule = await Test.createTestingModule({
      providers: [
        TenantService,
<<<<<<< HEAD
        { provide: getRepositoryToken(Tenant), useValue: mockTenantRepoMethods },
        {
          provide: PinoLogger,
          useValue: {
=======
        {
          provide: getRepositoryToken(Tenant),
          useValue: { // Ensure all used TypeORM methods are mocked with jest.fn()
            create: jest.fn(),
            save: jest.fn(),
            findOne: jest.fn(),
            find: jest.fn(), // Added find if it's used
            delete: jest.fn(),
          },
        },
        {
          provide: PinoLogger,
          useValue: { // Basic mock for PinoLogger
>>>>>>> 00658283
            info: jest.fn(), error: jest.fn(), warn: jest.fn(), debug: jest.fn(), setContext: jest.fn(),
          },
        },
        {
<<<<<<< HEAD
          provide: CLERK_CLIENT,
          useFactory: clerkClientMockFactory,
=======
          provide: 'CLERK_CLIENT', // Provide the mock Clerk client
          useValue: mockClerkClient,
>>>>>>> 00658283
        },
      ],
    }).compile();

    service = module.get<TenantService>(TenantService);
<<<<<<< HEAD
    mockTenantRepository = module.get(getRepositoryToken(Tenant));
    mockClerkClient = module.get(CLERK_CLIENT);

    jest.clearAllMocks();
    // Reset default behaviors for Clerk client mocks if needed for specific tests
    mockClerkClient.organizations.getOrganization.mockResolvedValue(mockClerkOrganization);
    mockClerkClient.organizations.getOrganizationList.mockResolvedValue({ data: [mockClerkOrganization], totalCount: 1 });
  });
  
  describe('getTenantById', () => {
    const tenantId = 'org_123clerk';

    it('should return an organization from Clerk when found', async () => {
      const result = await service.getTenantById(tenantId);
      expect(mockClerkClient.organizations.getOrganization).toHaveBeenCalledWith({ organizationId: tenantId });
      expect(result).toEqual(mockClerkOrganization);
    });

    it('should throw NotFoundException if Clerk client indicates organization not found (e.g. 404 error)', async () => {
      const clerkNotFoundError = { status: 404, errors: [{ code: 'resource_not_found' }] } as any;
      mockClerkClient.organizations.getOrganization.mockRejectedValue(clerkNotFoundError);
      
      await expect(service.getTenantById(tenantId)).rejects.toThrow(NotFoundException);
      expect(mockClerkClient.organizations.getOrganization).toHaveBeenCalledWith({ organizationId: tenantId });
    });

    it('should re-throw other errors from Clerk client', async () => {
      const otherClerkError = new Error('Some other Clerk API error');
      mockClerkClient.organizations.getOrganization.mockRejectedValue(otherClerkError);

      await expect(service.getTenantById(tenantId)).rejects.toThrow(otherClerkError);
    });
  });

  describe('getAllTenants', () => {
    it('should return a list of organizations from Clerk', async () => {
      const result = await service.getAllTenants();
      expect(mockClerkClient.organizations.getOrganizationList).toHaveBeenCalled();
      expect(result).toEqual([mockClerkOrganization]); // .data is handled in the service
    });

    it('should return an empty list if Clerk returns no organizations', async () => {
      mockClerkClient.organizations.getOrganizationList.mockResolvedValue({ data: [], totalCount: 0 });
      const result = await service.getAllTenants();
      expect(result).toEqual([]);
    });

    it('should throw an error if Clerk client fails to get organization list', async () => {
      const clerkError = new Error('Failed to fetch list');
      mockClerkClient.organizations.getOrganizationList.mockRejectedValue(clerkError);
      await expect(service.getAllTenants()).rejects.toThrow(clerkError);
=======
    tenantRepository = module.get(getRepositoryToken(Tenant));

    jest.clearAllMocks(); // Also clear Jest's internal mock state
  });
  
  // Placeholder for initial describe block to ensure file structure is valid
  describe('Initial Placeholder Test', () => {
    it('should be true', () => {
      expect(true).toBe(true);
>>>>>>> 00658283
    });
  });

  describe('Webhook Handlers', () => {
    // Webhook handler tests will be refactored here.
    // Example for createTenant (to be expanded as per instructions)
    describe('createTenant (Webhook)', () => {
      const tenantId = 'org_webhook_create_123';
      const tenantName = 'Webhook Created Org';
      const tenantSlug = 'webhook-created-org';
      const mockCreateOrgEvent = {
        data: {
          id: tenantId,
          name: tenantName,
          slug: tenantSlug,
          created_at: new Date().toISOString(),
        },
        type: 'organization.created'
      } as any;

      it('should create a new tenant if not found locally', async () => {
        tenantRepository.findOne.mockResolvedValue(null); // Tenant does not exist
        const newLocalTenant = mockLocalTenant(tenantId, tenantName, tenantSlug);
        tenantRepository.create.mockReturnValue(newLocalTenant);
        tenantRepository.save.mockResolvedValue(newLocalTenant);

        await service.createTenant(mockCreateOrgEvent);

        expect(tenantRepository.findOne).toHaveBeenCalledWith({ where: { id: tenantId } });
        expect(tenantRepository.create).toHaveBeenCalledWith(expect.objectContaining({
          id: tenantId,
          name: tenantName,
          slug: tenantSlug,
        }));
        expect(tenantRepository.save).toHaveBeenCalledWith(newLocalTenant);
      });

      it('should not create tenant if already exists locally', async () => {
        const existingLocalTenant = mockLocalTenant(tenantId, tenantName, tenantSlug);
        tenantRepository.findOne.mockResolvedValue(existingLocalTenant); // Tenant already exists

        await service.createTenant(mockCreateOrgEvent);

        expect(tenantRepository.findOne).toHaveBeenCalledWith({ where: { id: tenantId } });
        expect(tenantRepository.create).not.toHaveBeenCalled();
        expect(tenantRepository.save).not.toHaveBeenCalled();
        // Verify logger was called with info about skipping creation
        expect(service['logger'].info).toHaveBeenCalledWith(expect.anything(), expect.stringContaining('Tenant already exists. Skipping creation.'));
      });
    });
    // Further webhook handler tests (updateTenant, deleteTenant) will be added/refactored here.
  });

  describe('getTenantById', () => {
    const tenantId = 'org_get_by_id_123';
    const clerkOrgInstance = mockClerkOrganization(tenantId, 'Test Org By Id', 'test-org-by-id');

    it('should return organization if found in Clerk', async () => {
      mockGetOrganization.mockResolvedValue(clerkOrgInstance);

      const result = await service.getTenantById(tenantId);

      expect(mockGetOrganization).toHaveBeenCalledWith({ organizationId: tenantId });
      expect(result).toEqual(clerkOrgInstance);
    });

    it('should throw NotFoundException if organization not found in Clerk (404)', async () => {
      const clerkNotFoundError = { status: 404, errors: [{ code: 'organization_not_found' }] } as any;
      mockGetOrganization.mockRejectedValue(clerkNotFoundError);

      await expect(service.getTenantById(tenantId)).rejects.toThrow(
        new NotFoundException(`Tenant with ID ${tenantId} not found.`),
      );
      expect(mockGetOrganization).toHaveBeenCalledWith({ organizationId: tenantId });
    });
    
    it('should throw NotFoundException if organization not found (Clerk error code check)', async () => {
      // Simulate a Clerk error object that might not have a status but has a specific error code
      const clerkNotFoundErrorNoStatus = { errors: [{ code: 'organization_not_found', message: 'The organization could not be found.' }] } as any;
      mockGetOrganization.mockRejectedValue(clerkNotFoundErrorNoStatus);

      await expect(service.getTenantById(tenantId)).rejects.toThrow(
        new NotFoundException(`Tenant with ID ${tenantId} not found.`),
      );
    });

    it('should throw InternalServerErrorException if Clerk client throws an unexpected error', async () => {
      const unexpectedError = new Error('Clerk SDK is down');
      mockGetOrganization.mockRejectedValue(unexpectedError);

      await expect(service.getTenantById(tenantId)).rejects.toThrow(
        InternalServerErrorException,
      );
      expect(mockGetOrganization).toHaveBeenCalledWith({ organizationId: tenantId });
    });
  });

  describe('getTenantList', () => {
    const org1 = mockClerkOrganization('org_list_1', 'Org One', 'org-one');
    const org2 = mockClerkOrganization('org_list_2', 'Org Two', 'org-two');

    it('should return a list of organizations from Clerk', async () => {
      // Clerk SDK's getOrganizationList often returns an object with a data array.
      // However, the service method directly returns response or response.data
      // Let's assume the mock should directly return the array for simplicity if that's what the service expects after handling response.data
      mockGetOrganizationList.mockResolvedValue([org1, org2]); 

      const result = await service.getTenantList();

      expect(mockGetOrganizationList).toHaveBeenCalledWith({}); // Default empty params
      expect(result).toEqual([org1, org2]);
    });
    
    it('should return a list of organizations from Clerk when response is {data: Organization[]}', async () => {
      // Test the case where Clerk SDK returns { data: [org1, org2] }
      mockGetOrganizationList.mockResolvedValue({ data: [org1, org2], total_count: 2});

      const result = await service.getTenantList();
      expect(mockGetOrganizationList).toHaveBeenCalledWith({});
      expect(result).toEqual([org1, org2]);
    });

    it('should return an empty list if Clerk returns no organizations', async () => {
      mockGetOrganizationList.mockResolvedValue([]); // Or { data: [] }

      const result = await service.getTenantList();

      expect(mockGetOrganizationList).toHaveBeenCalledWith({});
      expect(result).toEqual([]);
    });

    it('should throw InternalServerErrorException if Clerk client throws an error', async () => {
      const unexpectedError = new Error('Clerk SDK list retrieval failed');
      mockGetOrganizationList.mockRejectedValue(unexpectedError);

      await expect(service.getTenantList()).rejects.toThrow(
        InternalServerErrorException,
      );
      expect(mockGetOrganizationList).toHaveBeenCalledWith({});
    });
     it('should pass parameters to clerkClient.organizations.getOrganizationList', async () => {
      const params = { limit: 10, offset: 5, includeMembersCount: true };
      mockGetOrganizationList.mockResolvedValue([]); // Return empty for simplicity

      await service.getTenantList(params);

      expect(mockGetOrganizationList).toHaveBeenCalledWith(params);
    });
  });

  // describe('Webhook Handlers', () => { // This was the old top-level wrapper
    // createTenant tests were already updated in Turn 34, reviewing them here.
    // No changes needed for createTenant tests based on current instructions.

    describe('updateTenant (Webhook)', () => {
      const tenantId = 'org_webhook_update_123';
      const initialName = 'Initial Org Name';
      const updatedName = 'Updated Org Name';
      const tenantSlug = 'org-webhook-update';

      const mockUpdateOrgEvent = {
        data: {
          id: tenantId,
          name: updatedName,
          slug: tenantSlug, // Slug might also be updated
          updated_at: new Date().toISOString(),
        },
        type: 'organization.updated'
      } as any;

      it('should update an existing tenant if found locally', async () => {
        const existingLocalTenant = mockLocalTenant(tenantId, initialName, tenantSlug);
        tenantRepository.findOne.mockResolvedValue(existingLocalTenant);
        // Mock save to reflect the update
        tenantRepository.save.mockImplementation(async (tenant) => tenant as Tenant);


        await service.updateTenant(mockUpdateOrgEvent);

        expect(tenantRepository.findOne).toHaveBeenCalledWith({ where: { id: tenantId } });
        expect(tenantRepository.create).not.toHaveBeenCalled(); // Should not create
        expect(tenantRepository.save).toHaveBeenCalledWith(expect.objectContaining({
          id: tenantId,
          name: updatedName,
          slug: tenantSlug,
        }));
      });

      it('should create a new tenant if not found locally (upsert logic)', async () => {
        tenantRepository.findOne.mockResolvedValue(null); // Tenant does not exist
        
        // Spy on createTenant to verify it's called
        const createTenantSpy = jest.spyOn(service, 'createTenant');
        // We don't need to mock create/save for tenantRepository here again if createTenant's own tests are thorough.
        // However, to ensure createTenant is called correctly by updateTenant:
        // tenantRepository.create.mockReturnValueOnce(...); 
        // tenantRepository.save.mockResolvedValueOnce(...);

        await service.updateTenant(mockUpdateOrgEvent);

        expect(tenantRepository.findOne).toHaveBeenCalledWith({ where: { id: tenantId } });
        expect(createTenantSpy).toHaveBeenCalledWith(mockUpdateOrgEvent);
        // Optionally, verify logger message about creating new one
        expect(service['logger'].info).toHaveBeenCalledWith(expect.anything(), 'Tenant not found, creating a new one');
        createTenantSpy.mockRestore(); // Clean up spy
      });
    });

    describe('deleteTenant (Webhook)', () => {
      const tenantId = 'org_webhook_delete_123';
      const mockDeleteOrgEvent = {
        data: { id: tenantId, delete: true }, // Clerk might send 'delete: true' or just the ID
        type: 'organization.deleted'
      } as any;

      it('should delete a tenant if found locally', async () => {
        const existingLocalTenant = mockLocalTenant(tenantId, 'Org To Delete', 'org-to-delete');
        tenantRepository.findOne.mockResolvedValue(existingLocalTenant);
        tenantRepository.delete.mockResolvedValue(undefined); // .delete usually returns void or DeleteResult

        await service.deleteTenant(mockDeleteOrgEvent);

        expect(tenantRepository.findOne).toHaveBeenCalledWith({ where: { id: tenantId } });
        expect(tenantRepository.delete).toHaveBeenCalledWith(tenantId);
      });

      it('should log and return gracefully if tenant not found locally', async () => {
        tenantRepository.findOne.mockResolvedValue(null); // Tenant does not exist

        await service.deleteTenant(mockDeleteOrgEvent);

        expect(tenantRepository.findOne).toHaveBeenCalledWith({ where: { id: tenantId } });
        expect(tenantRepository.delete).not.toHaveBeenCalled();
        // Verify logger was called with warning
        expect(service['logger'].warn).toHaveBeenCalledWith(expect.anything(), 'Tenant not found. Skipping deletion.');
      });
    });
  // }); // End of old top-level Webhook Handlers describe
});<|MERGE_RESOLUTION|>--- conflicted
+++ resolved
@@ -1,10 +1,12 @@
 import { Test, TestingModule } from '@nestjs/testing';
 import { getRepositoryToken } from '@nestjs/typeorm';
-import { NotFoundException, InternalServerErrorException } from '@nestjs/common';
+import {
+  NotFoundException,
+  InternalServerErrorException,
+} from '@nestjs/common';
 import { Tenant } from './entities/tenant.entity';
 import { PinoLogger } from 'nestjs-pino';
 import { TenantService } from './tenant.service';
-<<<<<<< HEAD
 import { CLERK_CLIENT } from '../clerk/clerk.provider'; // Import CLERK_CLIENT token
 import { ClerkClient, Organization } from '@clerk/backend'; // For types
 
@@ -18,7 +20,6 @@
   // Add other Organization fields if your service method uses them
 } as unknown as Organization; // Using unknown for flexibility with partial mocks
 
-
 describe('TenantService', () => {
   let service: TenantService;
   let mockTenantRepository: jest.Mocked<typeof mockTenantRepoMethods>; // Typed mock
@@ -37,51 +38,16 @@
     findOne: jest.fn().mockResolvedValue(mockDbTenant),
     delete: jest.fn().mockResolvedValue(undefined), // delete usually doesn't return a value
   };
-  
-  const clerkClientMockFactory = (): jest.Mocked<ClerkClient> => ({
-    organizations: {
-      getOrganization: jest.fn().mockResolvedValue(mockClerkOrganization),
-      getOrganizationList: jest.fn().mockResolvedValue({ data: [mockClerkOrganization], totalCount: 1 }),
-    },
-  } as unknown as jest.Mocked<ClerkClient>);
-
-=======
-import { Organization } from '@clerk/backend'; // For mocking Clerk Organization
-
-// --- Mock Data Definitions ---
-const mockLocalTenant = (id: string, name: string, slug: string): Tenant => ({
-  id,
-  name,
-  slug,
-  createdAt: new Date(),
-  updatedAt: new Date(),
-  users: [], // Assuming users relation exists on Tenant entity
-});
-
-const mockClerkOrganization = (id: string, name: string, slug: string): Organization => ({
-  id,
-  name,
-  slug,
-  publicMetadata: {},
-  privateMetadata: {},
-  createdAt: new Date().getTime(),
-  updatedAt: new Date().getTime(),
-  imageUrl: '',
-  hasImage: false,
-  membersCount: 1,
-  adminDeleteEnabled: true,
-  maxAllowedMemberships: 100,
-});
-
-describe('TenantService', () => {
-  let service: TenantService;
-  let tenantRepository: jest.Mocked<Repository<Tenant>>;
-  let mockClerkClient;
-
-  // Mock implementations for Clerk client organization methods
-  const mockGetOrganization = jest.fn();
-  const mockGetOrganizationList = jest.fn();
->>>>>>> 00658283
+
+  const clerkClientMockFactory = (): jest.Mocked<ClerkClient> =>
+    ({
+      organizations: {
+        getOrganization: jest.fn().mockResolvedValue(mockClerkOrganization),
+        getOrganizationList: jest
+          .fn()
+          .mockResolvedValue({ data: [mockClerkOrganization], totalCount: 1 }),
+      },
+    }) as unknown as jest.Mocked<ClerkClient>;
 
   beforeEach(async () => {
     // Reset Clerk client method mocks
@@ -98,105 +64,106 @@
     const module: TestingModule = await Test.createTestingModule({
       providers: [
         TenantService,
-<<<<<<< HEAD
-        { provide: getRepositoryToken(Tenant), useValue: mockTenantRepoMethods },
+        {
+          provide: getRepositoryToken(Tenant),
+          useValue: mockTenantRepoMethods,
+        },
         {
           provide: PinoLogger,
           useValue: {
-=======
-        {
-          provide: getRepositoryToken(Tenant),
-          useValue: { // Ensure all used TypeORM methods are mocked with jest.fn()
-            create: jest.fn(),
-            save: jest.fn(),
-            findOne: jest.fn(),
-            find: jest.fn(), // Added find if it's used
-            delete: jest.fn(),
+            info: jest.fn(),
+            error: jest.fn(),
+            warn: jest.fn(),
+            debug: jest.fn(),
+            setContext: jest.fn(),
           },
         },
         {
-          provide: PinoLogger,
-          useValue: { // Basic mock for PinoLogger
->>>>>>> 00658283
-            info: jest.fn(), error: jest.fn(), warn: jest.fn(), debug: jest.fn(), setContext: jest.fn(),
-          },
-        },
-        {
-<<<<<<< HEAD
           provide: CLERK_CLIENT,
           useFactory: clerkClientMockFactory,
-=======
-          provide: 'CLERK_CLIENT', // Provide the mock Clerk client
-          useValue: mockClerkClient,
->>>>>>> 00658283
         },
       ],
     }).compile();
 
     service = module.get<TenantService>(TenantService);
-<<<<<<< HEAD
     mockTenantRepository = module.get(getRepositoryToken(Tenant));
     mockClerkClient = module.get(CLERK_CLIENT);
 
     jest.clearAllMocks();
     // Reset default behaviors for Clerk client mocks if needed for specific tests
-    mockClerkClient.organizations.getOrganization.mockResolvedValue(mockClerkOrganization);
-    mockClerkClient.organizations.getOrganizationList.mockResolvedValue({ data: [mockClerkOrganization], totalCount: 1 });
-  });
-  
+    mockClerkClient.organizations.getOrganization.mockResolvedValue(
+      mockClerkOrganization,
+    );
+    mockClerkClient.organizations.getOrganizationList.mockResolvedValue({
+      data: [mockClerkOrganization],
+      totalCount: 1,
+    });
+  });
+
   describe('getTenantById', () => {
     const tenantId = 'org_123clerk';
 
     it('should return an organization from Clerk when found', async () => {
       const result = await service.getTenantById(tenantId);
-      expect(mockClerkClient.organizations.getOrganization).toHaveBeenCalledWith({ organizationId: tenantId });
+      expect(
+        mockClerkClient.organizations.getOrganization,
+      ).toHaveBeenCalledWith({ organizationId: tenantId });
       expect(result).toEqual(mockClerkOrganization);
     });
 
     it('should throw NotFoundException if Clerk client indicates organization not found (e.g. 404 error)', async () => {
-      const clerkNotFoundError = { status: 404, errors: [{ code: 'resource_not_found' }] } as any;
-      mockClerkClient.organizations.getOrganization.mockRejectedValue(clerkNotFoundError);
-      
-      await expect(service.getTenantById(tenantId)).rejects.toThrow(NotFoundException);
-      expect(mockClerkClient.organizations.getOrganization).toHaveBeenCalledWith({ organizationId: tenantId });
+      const clerkNotFoundError = {
+        status: 404,
+        errors: [{ code: 'resource_not_found' }],
+      } as any;
+      mockClerkClient.organizations.getOrganization.mockRejectedValue(
+        clerkNotFoundError,
+      );
+
+      await expect(service.getTenantById(tenantId)).rejects.toThrow(
+        NotFoundException,
+      );
+      expect(
+        mockClerkClient.organizations.getOrganization,
+      ).toHaveBeenCalledWith({ organizationId: tenantId });
     });
 
     it('should re-throw other errors from Clerk client', async () => {
       const otherClerkError = new Error('Some other Clerk API error');
-      mockClerkClient.organizations.getOrganization.mockRejectedValue(otherClerkError);
-
-      await expect(service.getTenantById(tenantId)).rejects.toThrow(otherClerkError);
+      mockClerkClient.organizations.getOrganization.mockRejectedValue(
+        otherClerkError,
+      );
+
+      await expect(service.getTenantById(tenantId)).rejects.toThrow(
+        otherClerkError,
+      );
     });
   });
 
   describe('getAllTenants', () => {
     it('should return a list of organizations from Clerk', async () => {
       const result = await service.getAllTenants();
-      expect(mockClerkClient.organizations.getOrganizationList).toHaveBeenCalled();
+      expect(
+        mockClerkClient.organizations.getOrganizationList,
+      ).toHaveBeenCalled();
       expect(result).toEqual([mockClerkOrganization]); // .data is handled in the service
     });
 
     it('should return an empty list if Clerk returns no organizations', async () => {
-      mockClerkClient.organizations.getOrganizationList.mockResolvedValue({ data: [], totalCount: 0 });
+      mockClerkClient.organizations.getOrganizationList.mockResolvedValue({
+        data: [],
+        totalCount: 0,
+      });
       const result = await service.getAllTenants();
       expect(result).toEqual([]);
     });
 
     it('should throw an error if Clerk client fails to get organization list', async () => {
       const clerkError = new Error('Failed to fetch list');
-      mockClerkClient.organizations.getOrganizationList.mockRejectedValue(clerkError);
+      mockClerkClient.organizations.getOrganizationList.mockRejectedValue(
+        clerkError,
+      );
       await expect(service.getAllTenants()).rejects.toThrow(clerkError);
-=======
-    tenantRepository = module.get(getRepositoryToken(Tenant));
-
-    jest.clearAllMocks(); // Also clear Jest's internal mock state
-  });
-  
-  // Placeholder for initial describe block to ensure file structure is valid
-  describe('Initial Placeholder Test', () => {
-    it('should be true', () => {
-      expect(true).toBe(true);
->>>>>>> 00658283
     });
   });
 
@@ -214,37 +181,54 @@
           slug: tenantSlug,
           created_at: new Date().toISOString(),
         },
-        type: 'organization.created'
+        type: 'organization.created',
       } as any;
 
       it('should create a new tenant if not found locally', async () => {
         tenantRepository.findOne.mockResolvedValue(null); // Tenant does not exist
-        const newLocalTenant = mockLocalTenant(tenantId, tenantName, tenantSlug);
+        const newLocalTenant = mockLocalTenant(
+          tenantId,
+          tenantName,
+          tenantSlug,
+        );
         tenantRepository.create.mockReturnValue(newLocalTenant);
         tenantRepository.save.mockResolvedValue(newLocalTenant);
 
         await service.createTenant(mockCreateOrgEvent);
 
-        expect(tenantRepository.findOne).toHaveBeenCalledWith({ where: { id: tenantId } });
-        expect(tenantRepository.create).toHaveBeenCalledWith(expect.objectContaining({
-          id: tenantId,
-          name: tenantName,
-          slug: tenantSlug,
-        }));
+        expect(tenantRepository.findOne).toHaveBeenCalledWith({
+          where: { id: tenantId },
+        });
+        expect(tenantRepository.create).toHaveBeenCalledWith(
+          expect.objectContaining({
+            id: tenantId,
+            name: tenantName,
+            slug: tenantSlug,
+          }),
+        );
         expect(tenantRepository.save).toHaveBeenCalledWith(newLocalTenant);
       });
 
       it('should not create tenant if already exists locally', async () => {
-        const existingLocalTenant = mockLocalTenant(tenantId, tenantName, tenantSlug);
+        const existingLocalTenant = mockLocalTenant(
+          tenantId,
+          tenantName,
+          tenantSlug,
+        );
         tenantRepository.findOne.mockResolvedValue(existingLocalTenant); // Tenant already exists
 
         await service.createTenant(mockCreateOrgEvent);
 
-        expect(tenantRepository.findOne).toHaveBeenCalledWith({ where: { id: tenantId } });
+        expect(tenantRepository.findOne).toHaveBeenCalledWith({
+          where: { id: tenantId },
+        });
         expect(tenantRepository.create).not.toHaveBeenCalled();
         expect(tenantRepository.save).not.toHaveBeenCalled();
         // Verify logger was called with info about skipping creation
-        expect(service['logger'].info).toHaveBeenCalledWith(expect.anything(), expect.stringContaining('Tenant already exists. Skipping creation.'));
+        expect(service['logger'].info).toHaveBeenCalledWith(
+          expect.anything(),
+          expect.stringContaining('Tenant already exists. Skipping creation.'),
+        );
       });
     });
     // Further webhook handler tests (updateTenant, deleteTenant) will be added/refactored here.
@@ -252,30 +236,48 @@
 
   describe('getTenantById', () => {
     const tenantId = 'org_get_by_id_123';
-    const clerkOrgInstance = mockClerkOrganization(tenantId, 'Test Org By Id', 'test-org-by-id');
+    const clerkOrgInstance = mockClerkOrganization(
+      tenantId,
+      'Test Org By Id',
+      'test-org-by-id',
+    );
 
     it('should return organization if found in Clerk', async () => {
       mockGetOrganization.mockResolvedValue(clerkOrgInstance);
 
       const result = await service.getTenantById(tenantId);
 
-      expect(mockGetOrganization).toHaveBeenCalledWith({ organizationId: tenantId });
+      expect(mockGetOrganization).toHaveBeenCalledWith({
+        organizationId: tenantId,
+      });
       expect(result).toEqual(clerkOrgInstance);
     });
 
     it('should throw NotFoundException if organization not found in Clerk (404)', async () => {
-      const clerkNotFoundError = { status: 404, errors: [{ code: 'organization_not_found' }] } as any;
+      const clerkNotFoundError = {
+        status: 404,
+        errors: [{ code: 'organization_not_found' }],
+      } as any;
       mockGetOrganization.mockRejectedValue(clerkNotFoundError);
 
       await expect(service.getTenantById(tenantId)).rejects.toThrow(
         new NotFoundException(`Tenant with ID ${tenantId} not found.`),
       );
-      expect(mockGetOrganization).toHaveBeenCalledWith({ organizationId: tenantId });
-    });
-    
+      expect(mockGetOrganization).toHaveBeenCalledWith({
+        organizationId: tenantId,
+      });
+    });
+
     it('should throw NotFoundException if organization not found (Clerk error code check)', async () => {
       // Simulate a Clerk error object that might not have a status but has a specific error code
-      const clerkNotFoundErrorNoStatus = { errors: [{ code: 'organization_not_found', message: 'The organization could not be found.' }] } as any;
+      const clerkNotFoundErrorNoStatus = {
+        errors: [
+          {
+            code: 'organization_not_found',
+            message: 'The organization could not be found.',
+          },
+        ],
+      } as any;
       mockGetOrganization.mockRejectedValue(clerkNotFoundErrorNoStatus);
 
       await expect(service.getTenantById(tenantId)).rejects.toThrow(
@@ -290,7 +292,9 @@
       await expect(service.getTenantById(tenantId)).rejects.toThrow(
         InternalServerErrorException,
       );
-      expect(mockGetOrganization).toHaveBeenCalledWith({ organizationId: tenantId });
+      expect(mockGetOrganization).toHaveBeenCalledWith({
+        organizationId: tenantId,
+      });
     });
   });
 
@@ -302,17 +306,20 @@
       // Clerk SDK's getOrganizationList often returns an object with a data array.
       // However, the service method directly returns response or response.data
       // Let's assume the mock should directly return the array for simplicity if that's what the service expects after handling response.data
-      mockGetOrganizationList.mockResolvedValue([org1, org2]); 
+      mockGetOrganizationList.mockResolvedValue([org1, org2]);
 
       const result = await service.getTenantList();
 
       expect(mockGetOrganizationList).toHaveBeenCalledWith({}); // Default empty params
       expect(result).toEqual([org1, org2]);
     });
-    
+
     it('should return a list of organizations from Clerk when response is {data: Organization[]}', async () => {
       // Test the case where Clerk SDK returns { data: [org1, org2] }
-      mockGetOrganizationList.mockResolvedValue({ data: [org1, org2], total_count: 2});
+      mockGetOrganizationList.mockResolvedValue({
+        data: [org1, org2],
+        total_count: 2,
+      });
 
       const result = await service.getTenantList();
       expect(mockGetOrganizationList).toHaveBeenCalledWith({});
@@ -337,7 +344,7 @@
       );
       expect(mockGetOrganizationList).toHaveBeenCalledWith({});
     });
-     it('should pass parameters to clerkClient.organizations.getOrganizationList', async () => {
+    it('should pass parameters to clerkClient.organizations.getOrganizationList', async () => {
       const params = { limit: 10, offset: 5, includeMembersCount: true };
       mockGetOrganizationList.mockResolvedValue([]); // Return empty for simplicity
 
@@ -348,91 +355,116 @@
   });
 
   // describe('Webhook Handlers', () => { // This was the old top-level wrapper
-    // createTenant tests were already updated in Turn 34, reviewing them here.
-    // No changes needed for createTenant tests based on current instructions.
-
-    describe('updateTenant (Webhook)', () => {
-      const tenantId = 'org_webhook_update_123';
-      const initialName = 'Initial Org Name';
-      const updatedName = 'Updated Org Name';
-      const tenantSlug = 'org-webhook-update';
-
-      const mockUpdateOrgEvent = {
-        data: {
-          id: tenantId,
-          name: updatedName,
-          slug: tenantSlug, // Slug might also be updated
-          updated_at: new Date().toISOString(),
-        },
-        type: 'organization.updated'
-      } as any;
-
-      it('should update an existing tenant if found locally', async () => {
-        const existingLocalTenant = mockLocalTenant(tenantId, initialName, tenantSlug);
-        tenantRepository.findOne.mockResolvedValue(existingLocalTenant);
-        // Mock save to reflect the update
-        tenantRepository.save.mockImplementation(async (tenant) => tenant as Tenant);
-
-
-        await service.updateTenant(mockUpdateOrgEvent);
-
-        expect(tenantRepository.findOne).toHaveBeenCalledWith({ where: { id: tenantId } });
-        expect(tenantRepository.create).not.toHaveBeenCalled(); // Should not create
-        expect(tenantRepository.save).toHaveBeenCalledWith(expect.objectContaining({
+  // createTenant tests were already updated in Turn 34, reviewing them here.
+  // No changes needed for createTenant tests based on current instructions.
+
+  describe('updateTenant (Webhook)', () => {
+    const tenantId = 'org_webhook_update_123';
+    const initialName = 'Initial Org Name';
+    const updatedName = 'Updated Org Name';
+    const tenantSlug = 'org-webhook-update';
+
+    const mockUpdateOrgEvent = {
+      data: {
+        id: tenantId,
+        name: updatedName,
+        slug: tenantSlug, // Slug might also be updated
+        updated_at: new Date().toISOString(),
+      },
+      type: 'organization.updated',
+    } as any;
+
+    it('should update an existing tenant if found locally', async () => {
+      const existingLocalTenant = mockLocalTenant(
+        tenantId,
+        initialName,
+        tenantSlug,
+      );
+      tenantRepository.findOne.mockResolvedValue(existingLocalTenant);
+      // Mock save to reflect the update
+      tenantRepository.save.mockImplementation(
+        async (tenant) => tenant as Tenant,
+      );
+
+      await service.updateTenant(mockUpdateOrgEvent);
+
+      expect(tenantRepository.findOne).toHaveBeenCalledWith({
+        where: { id: tenantId },
+      });
+      expect(tenantRepository.create).not.toHaveBeenCalled(); // Should not create
+      expect(tenantRepository.save).toHaveBeenCalledWith(
+        expect.objectContaining({
           id: tenantId,
           name: updatedName,
           slug: tenantSlug,
-        }));
-      });
-
-      it('should create a new tenant if not found locally (upsert logic)', async () => {
-        tenantRepository.findOne.mockResolvedValue(null); // Tenant does not exist
-        
-        // Spy on createTenant to verify it's called
-        const createTenantSpy = jest.spyOn(service, 'createTenant');
-        // We don't need to mock create/save for tenantRepository here again if createTenant's own tests are thorough.
-        // However, to ensure createTenant is called correctly by updateTenant:
-        // tenantRepository.create.mockReturnValueOnce(...); 
-        // tenantRepository.save.mockResolvedValueOnce(...);
-
-        await service.updateTenant(mockUpdateOrgEvent);
-
-        expect(tenantRepository.findOne).toHaveBeenCalledWith({ where: { id: tenantId } });
-        expect(createTenantSpy).toHaveBeenCalledWith(mockUpdateOrgEvent);
-        // Optionally, verify logger message about creating new one
-        expect(service['logger'].info).toHaveBeenCalledWith(expect.anything(), 'Tenant not found, creating a new one');
-        createTenantSpy.mockRestore(); // Clean up spy
-      });
-    });
-
-    describe('deleteTenant (Webhook)', () => {
-      const tenantId = 'org_webhook_delete_123';
-      const mockDeleteOrgEvent = {
-        data: { id: tenantId, delete: true }, // Clerk might send 'delete: true' or just the ID
-        type: 'organization.deleted'
-      } as any;
-
-      it('should delete a tenant if found locally', async () => {
-        const existingLocalTenant = mockLocalTenant(tenantId, 'Org To Delete', 'org-to-delete');
-        tenantRepository.findOne.mockResolvedValue(existingLocalTenant);
-        tenantRepository.delete.mockResolvedValue(undefined); // .delete usually returns void or DeleteResult
-
-        await service.deleteTenant(mockDeleteOrgEvent);
-
-        expect(tenantRepository.findOne).toHaveBeenCalledWith({ where: { id: tenantId } });
-        expect(tenantRepository.delete).toHaveBeenCalledWith(tenantId);
-      });
-
-      it('should log and return gracefully if tenant not found locally', async () => {
-        tenantRepository.findOne.mockResolvedValue(null); // Tenant does not exist
-
-        await service.deleteTenant(mockDeleteOrgEvent);
-
-        expect(tenantRepository.findOne).toHaveBeenCalledWith({ where: { id: tenantId } });
-        expect(tenantRepository.delete).not.toHaveBeenCalled();
-        // Verify logger was called with warning
-        expect(service['logger'].warn).toHaveBeenCalledWith(expect.anything(), 'Tenant not found. Skipping deletion.');
-      });
-    });
+        }),
+      );
+    });
+
+    it('should create a new tenant if not found locally (upsert logic)', async () => {
+      tenantRepository.findOne.mockResolvedValue(null); // Tenant does not exist
+
+      // Spy on createTenant to verify it's called
+      const createTenantSpy = jest.spyOn(service, 'createTenant');
+      // We don't need to mock create/save for tenantRepository here again if createTenant's own tests are thorough.
+      // However, to ensure createTenant is called correctly by updateTenant:
+      // tenantRepository.create.mockReturnValueOnce(...);
+      // tenantRepository.save.mockResolvedValueOnce(...);
+
+      await service.updateTenant(mockUpdateOrgEvent);
+
+      expect(tenantRepository.findOne).toHaveBeenCalledWith({
+        where: { id: tenantId },
+      });
+      expect(createTenantSpy).toHaveBeenCalledWith(mockUpdateOrgEvent);
+      // Optionally, verify logger message about creating new one
+      expect(service['logger'].info).toHaveBeenCalledWith(
+        expect.anything(),
+        'Tenant not found, creating a new one',
+      );
+      createTenantSpy.mockRestore(); // Clean up spy
+    });
+  });
+
+  describe('deleteTenant (Webhook)', () => {
+    const tenantId = 'org_webhook_delete_123';
+    const mockDeleteOrgEvent = {
+      data: { id: tenantId, delete: true }, // Clerk might send 'delete: true' or just the ID
+      type: 'organization.deleted',
+    } as any;
+
+    it('should delete a tenant if found locally', async () => {
+      const existingLocalTenant = mockLocalTenant(
+        tenantId,
+        'Org To Delete',
+        'org-to-delete',
+      );
+      tenantRepository.findOne.mockResolvedValue(existingLocalTenant);
+      tenantRepository.delete.mockResolvedValue(undefined); // .delete usually returns void or DeleteResult
+
+      await service.deleteTenant(mockDeleteOrgEvent);
+
+      expect(tenantRepository.findOne).toHaveBeenCalledWith({
+        where: { id: tenantId },
+      });
+      expect(tenantRepository.delete).toHaveBeenCalledWith(tenantId);
+    });
+
+    it('should log and return gracefully if tenant not found locally', async () => {
+      tenantRepository.findOne.mockResolvedValue(null); // Tenant does not exist
+
+      await service.deleteTenant(mockDeleteOrgEvent);
+
+      expect(tenantRepository.findOne).toHaveBeenCalledWith({
+        where: { id: tenantId },
+      });
+      expect(tenantRepository.delete).not.toHaveBeenCalled();
+      // Verify logger was called with warning
+      expect(service['logger'].warn).toHaveBeenCalledWith(
+        expect.anything(),
+        'Tenant not found. Skipping deletion.',
+      );
+    });
+  });
   // }); // End of old top-level Webhook Handlers describe
 });