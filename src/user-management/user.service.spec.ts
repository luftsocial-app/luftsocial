import { Test, TestingModule } from '@nestjs/testing';
import { getRepositoryToken } from '@nestjs/typeorm';
import { Repository } from 'typeorm';
import { UserService } from './user.service';
import { User } from './entities/user.entity'; // Local User entity
import { Role } from './entities/role.entity';
import { Tenant } from './entities/tenant.entity'; // Local Tenant entity
import { UserRole } from '../common/enums/roles';
import { PinoLogger } from 'nestjs-pino';
import { TenantService } from './tenant.service';
<<<<<<< HEAD
import { CLERK_CLIENT } from '../clerk/clerk.provider'; // Import CLERK_CLIENT token
import { ClerkClient, User as ClerkUserType } from '@clerk/backend'; // For types
import { BadRequestException, NotFoundException } from '@nestjs/common';

// Mock Clerk User
const mockClerkUser = {
  id: 'clerkUser123',
  firstName: 'Clerk',
  lastName: 'User',
  emailAddresses: [{ id: 'email_id_1', emailAddress: 'clerk@example.com' }],
  primaryEmailAddressId: 'email_id_1',
  username: 'clerkusername',
  imageUrl: 'clerk_image_url',
  publicMetadata: { activeTenantId: 'tenant123' },
  createdAt: new Date().valueOf(), // Clerk typically returns numbers for timestamps
  updatedAt: new Date().valueOf(),
} as unknown as ClerkUserType; // Using unknown for flexibility with partial mocks

// Mock Role Entity
const mockRoleEntity = {
  id: 1,
  name: UserRole.MEMBER,
} as Role;

// Mock Local User Entity
const mockLocalUserEntity = {
  id: 'clerkUser123', // Should match Clerk user ID
  clerkId: 'clerkUser123',
  email: 'clerk@example.com',
  firstName: 'Clerk',
  lastName: 'User',
  roles: [mockRoleEntity],
  tenants: [],
  activeTenantId: 'tenant123',
  // other fields from User entity
} as User;
=======
import { InternalServerErrorException, NotFoundException, BadRequestException } from '@nestjs/common';
import { User as ClerkUserType } from '@clerk/backend'; // For mocking Clerk user
import { OrganizationMembership } from '@clerk/backend'; // For mocking memberships


// --- Mock Data Definitions ---
const mockAdminRole = { id: 'role_admin', name: UserRole.ADMIN } as Role;
const mockMemberRole = { id: 'role_member', name: UserRole.MEMBER } as Role;

const mockLocalUser = (id: string, roles: Role[], tenants?: Tenant[]): User => ({
  id,
  clerkId: id,
  email: `${id}@example.com`,
  firstName: 'Test',
  lastName: 'User',
  username: `${id}@example.com`,
  activeTenantId: tenants?.[0]?.id || 'tenant_default_123',
  roles: roles,
  tenants: tenants || [],
  createdAt: new Date(),
  updatedAt: new Date(),
});

const mockClerkUser = (id: string): ClerkUserType => ({
  id,
  firstName: 'Clerk',
  lastName: 'User',
  emailAddresses: [{ emailAddress: `${id}@clerk.example.com`, id: 'eal_123', linkedTo: [], verification: { status: 'verified', strategy: 'email_code', attempts: 0, expireAt: 0 }}],
  phoneNumbers: [],
  web3Wallets: [],
  externalAccounts: [],
  username: `${id}_clerk`,
  passwordEnabled: false,
  totpEnabled: false,
  backupCodeEnabled: false,
  twoFactorEnabled: false,
  banned: false,
  createdAt: new Date().getTime(),
  updatedAt: new Date().getTime(),
  profileImageUrl: '',
  imageUrl: '',
  hasImage: false,
  publicMetadata: {},
  privateMetadata: {},
  unsafeMetadata: {},
  lastSignInAt: null,
  externalId: null,
  lastActiveAt: null,
  createOrganizationEnabled:true,
  samlAccounts: [],
});

const mockOrgMembership = (userId: string, orgId: string, role: string = 'basic_member'): OrganizationMembership => ({
  id: `omm_${userId}_${orgId}`,
  organization: { id: orgId, name: `${orgId}_name`, slug: orgId, imageUrl: '', hasImage: false, publicMetadata: {}, privateMetadata:{}, createdAt: new Date().getTime(), updatedAt: new Date().getTime(), membersCount:1, adminDeleteEnabled: true, maxAllowedMemberships: 0 },
  publicUserData: { userId, firstName: 'Test', lastName: 'User', profileImageUrl:'', imageUrl: '', identifier: `${userId}@example.com`, hasImage: false },
  role,
  createdAt: new Date().getTime(),
  updatedAt: new Date().getTime(),
  permissions:[],
  publicMetadata:{}
});
>>>>>>> 00658283


describe('UserService', () => {
  let service: UserService;
  let userRepository: jest.Mocked<Repository<User>>;
  let roleRepository: jest.Mocked<Repository<Role>>;
<<<<<<< HEAD
  // No tenantRepository directly used by UserService methods being refactored, but keep if other tests use it.
  // let tenantRepository: jest.Mocked<Repository<Tenant>>;
  let mockClerkClient: jest.Mocked<ClerkClient>;

  const mockUserRepoMethods = {
    create: jest.fn().mockReturnValue(mockLocalUserEntity),
    save: jest.fn().mockResolvedValue(mockLocalUserEntity),
    findOne: jest.fn().mockResolvedValue(mockLocalUserEntity),
    find: jest.fn().mockResolvedValue([mockLocalUserEntity]),
    remove: jest.fn().mockResolvedValue(undefined),
  };

  const mockRoleRepoMethods = {
    findOne: jest.fn().mockResolvedValue(mockRoleEntity),
    find: jest.fn().mockResolvedValue([mockRoleEntity]),
  };
  
  // Define the comprehensive ClerkClient mock
  const clerkClientMockFactory = (): jest.Mocked<ClerkClient> => ({
    users: {
      getUser: jest.fn().mockResolvedValue(mockClerkUser),
      getUserList: jest.fn().mockResolvedValue({ data: [mockClerkUser], totalCount: 1 }),
      getOrganizationMembershipList: jest.fn().mockResolvedValue({ data: [], totalCount: 0 }),
      // Add other user methods if needed by other tests (e.g. createUser, updateUser, deleteUser from Clerk)
    },
    organizations: {
      getOrganizationMembershipList: jest.fn().mockResolvedValue({ data: [], totalCount: 0 }),
      // Add other org methods if needed
    },
    // Add other top-level ClerkClient methods if needed
  } as unknown as jest.Mocked<ClerkClient>);
=======
  // let tenantRepository: jest.Mocked<Repository<Tenant>>; // Keep if direct tenant repo interaction is tested, otherwise remove
  let mockClerkClient;

  // Default mock implementations for Clerk client methods
  const mockGetUser = jest.fn();
  const mockGetOrganizationMembershipList = jest.fn();
  const mockGetUserList = jest.fn();
>>>>>>> 00658283


  beforeEach(async () => {
    // Reset mocks for each test
    mockGetUser.mockReset();
    mockGetOrganizationMembershipList.mockReset();
    mockGetUserList.mockReset();

    mockClerkClient = {
      users: {
        getUser: mockGetUser,
        getUserList: mockGetUserList,
      },
      organizations: {
        getOrganizationMembershipList: mockGetOrganizationMembershipList,
      },
    };

    const module: TestingModule = await Test.createTestingModule({
      providers: [
        UserService,
        {
          provide: PinoLogger,
          useValue: { // Basic mock for PinoLogger
            info: jest.fn(), error: jest.fn(), warn: jest.fn(), debug: jest.fn(), setContext: jest.fn(),
          },
        },
        {
<<<<<<< HEAD
          provide: TenantService, // Mock TenantService if its methods are called by UserService
          useValue: { getTenantId: jest.fn().mockReturnValue('tenant123') }, // Example mock
        },
        { provide: getRepositoryToken(User), useValue: mockUserRepoMethods },
        { provide: getRepositoryToken(Role), useValue: mockRoleRepoMethods },
        { provide: getRepositoryToken(Tenant), useValue: {} }, // Empty mock for Tenant if not heavily used
        {
          provide: CLERK_CLIENT, // Use the imported token
          useFactory: clerkClientMockFactory, // Use the factory for the mock
=======
          provide: TenantService, // Mock TenantService if its methods are called
          useValue: { getTenantId: jest.fn().mockReturnValue('tenant_default_123') },
        },
        {
          provide: getRepositoryToken(User),
          useValue: { // Mock TypeORM repository methods for User
            create: jest.fn(), save: jest.fn(), findOne: jest.fn(), find: jest.fn(), remove: jest.fn(),
          },
>>>>>>> 00658283
        },
        {
          provide: getRepositoryToken(Role),
          useValue: { // Mock TypeORM repository methods for Role
            findOne: jest.fn(), find: jest.fn(),
          },
        },
        {
          provide: getRepositoryToken(Tenant), // Mock for Tenant, even if not heavily used directly by UserService
          useValue: { findOne: jest.fn(), find: jest.fn() },
        },
        {
          provide: 'CLERK_CLIENT', // Provide the mock Clerk client
          useValue: mockClerkClient,
        },
      ],
    }).compile();

    service = module.get<UserService>(UserService);
    userRepository = module.get(getRepositoryToken(User));
    roleRepository = module.get(getRepositoryToken(Role));
    // tenantRepository = module.get(getRepositoryToken(Tenant));
<<<<<<< HEAD
    mockClerkClient = module.get(CLERK_CLIENT);

    // Clear all mocks before each test
    jest.clearAllMocks();
    // Reset specific mock implementations if they are changed per test
    mockClerkClient.users.getUser.mockResolvedValue(mockClerkUser); // Default good path
    mockClerkClient.users.getOrganizationMembershipList.mockResolvedValue({ data: [], totalCount: 0 });
    mockClerkClient.organizations.getOrganizationMembershipList.mockResolvedValue({ data: [], totalCount: 0 });
    userRepository.findOne.mockResolvedValue(mockLocalUserEntity); // Default good path
    roleRepository.find.mockResolvedValue([mockRoleEntity]); // Default good path
=======

    jest.clearAllMocks(); // Also clear Jest's internal mock state
>>>>>>> 00658283
  });

  // Placeholder for initial describe block to ensure file structure is valid
  describe('Initial Placeholder Test', () => {
    it('should be true', () => {
      expect(true).toBe(true);
    });
  });

  // Webhook Handlers will be refactored below
  describe('Webhook Handlers', () => {
<<<<<<< HEAD
    describe('createUser', () => { // Assuming 'handleUserCreation' was a typo for 'createUser'
      const mockWebhookData = {
        data: {
          id: 'user123',
          email_addresses: [{ email_address: 'test@example.com' }],
          first_name: 'John',
          last_name: 'Doe',
          // tenant_id: 'tenant123', // tenant_id is not directly used by createUser in the provided service
        },
      } as any; // Using 'any' for brevity, ideally type this properly

      it('should create new user from webhook data', async () => {
        // Ensure mocks are reset or specific for this test if needed
        userRepository.create.mockReturnValueOnce(mockLocalUserEntity); // Assume create returns a User entity instance
        userRepository.save.mockResolvedValueOnce(mockLocalUserEntity);   // Assume save resolves with the saved User entity

        const result = await service.createUser(mockWebhookData);
        
        expect(userRepository.create).toHaveBeenCalledWith(
          expect.objectContaining({
            id: 'user123',
            clerkId: 'user123',
            email: 'test@example.com',
            username: 'test@example.com',
            firstName: 'John',
            lastName: 'Doe',
            // activeTenantId is also part of the object created in service
          }),
        );
        expect(userRepository.save).toHaveBeenCalledWith(mockLocalUserEntity);
        expect(result).toEqual(mockLocalUserEntity);
=======
    // Tests for createUser, updateUser, deleteUser will be refactored here
    // Example for createUser (to be expanded as per instructions)
    describe('createUser', () => {
      const mockWebhookEvent = {
        data: {
          id: 'new_user_clerk_id',
          email_addresses: [{ email_address: 'new_user@example.com', id:'eal_new', linkedTo:[], verification: {status:'verified', strategy:'email_code', attempts:1, expireAt:0} }],
          first_name: 'New',
          last_name: 'User',
          // No tenant_id here as per new logic
        },
        type: 'user.created'
      } as any; // Cast to any to simplify mock, ensure it matches UserWebhookEvent structure

      it('should create a new user if not found', async () => {
        userRepository.findOne.mockResolvedValue(null); // User does not exist
        const createdLocalUser = mockLocalUser(mockWebhookEvent.data.id, []);
        userRepository.create.mockReturnValue(createdLocalUser);
        userRepository.save.mockResolvedValue(createdLocalUser);

        const result = await service.createUser(mockWebhookEvent);

        expect(userRepository.findOne).toHaveBeenCalledWith({ where: { id: mockWebhookEvent.data.id } });
        expect(userRepository.create).toHaveBeenCalledWith(expect.objectContaining({
          id: mockWebhookEvent.data.id,
          clerkId: mockWebhookEvent.data.id,
          email: 'new_user@example.com',
          firstName: 'New',
          lastName: 'User',
          // Importantly, activeTenantId should NOT be set from webhook data
        }));
        expect(userRepository.save).toHaveBeenCalledWith(createdLocalUser);
        expect(result).toEqual(createdLocalUser);
      });

      it('should return existing user if found and not create new one', async () => {
        const existingLocalUser = mockLocalUser(mockWebhookEvent.data.id, [mockMemberRole]);
        userRepository.findOne.mockResolvedValue(existingLocalUser); // User already exists

        const result = await service.createUser(mockWebhookEvent);

        expect(userRepository.findOne).toHaveBeenCalledWith({ where: { id: mockWebhookEvent.data.id } });
        expect(userRepository.create).not.toHaveBeenCalled();
        expect(userRepository.save).not.toHaveBeenCalled();
        expect(result).toEqual(existingLocalUser);
>>>>>>> 00658283
      });
    });

    // Add similar tests for updateUser and deleteUser if they exist and are webhook handlers
    // These tests should primarily verify interactions with userRepository (create, save, findOne, remove)
  });

<<<<<<< HEAD
  describe('syncClerkUser', () => {
    const clerkId = 'clerkUserToSync123';
    const tenantId = 'tenantForSync123';
    const userData = {
      email: 'sync@example.com',
      firstName: 'Sync',
      lastName: 'User',
    };

    it('should create a new user if not exists in local DB', async () => {
      userRepository.findOne.mockResolvedValue(null); // Simulate user not found locally
      roleRepository.findOne.mockResolvedValue(mockRoleEntity); // Default role
      
      const createdUserEntity = { ...mockLocalUserEntity, id: clerkId, clerkId, ...userData, roles: [mockRoleEntity] };
      userRepository.create.mockReturnValueOnce(createdUserEntity);
      userRepository.save.mockResolvedValueOnce(createdUserEntity);

      const result = await service.syncClerkUser(clerkId, tenantId, userData);

      expect(userRepository.findOne).toHaveBeenCalledWith({ // Original findById logic used by syncClerkUser
        where: { id: clerkId, tenants: { id: tenantId } }, // This where clause was from the old findById
        relations: ['roles'],
      });
      expect(roleRepository.findOne).toHaveBeenCalledWith({ where: { name: UserRole.MEMBER } });
      expect(userRepository.create).toHaveBeenCalledWith(expect.objectContaining({
        clerkId,
        email: userData.email,
        firstName: userData.firstName,
        lastName: userData.lastName,
        activeTenantId: tenantId,
        roles: [mockRoleEntity],
      }));
      expect(userRepository.save).toHaveBeenCalledWith(createdUserEntity);
      expect(result).toEqual(createdUserEntity);
    });

    it('should update existing user if found in local DB', async () => {
      const existingUser = { ...mockLocalUserEntity, id: clerkId, clerkId };
      userRepository.findOne.mockResolvedValue(existingUser); // Simulate user found locally
      
      const updatedUserData = { email: 'updatedsync@example.com' };
      const expectedSavedUser = { ...existingUser, ...updatedUserData };
      userRepository.save.mockResolvedValueOnce(expectedSavedUser);

      const result = await service.syncClerkUser(clerkId, tenantId, updatedUserData);
      
      expect(userRepository.findOne).toHaveBeenCalledWith({
        where: { id: clerkId, tenants: { id: tenantId } },
        relations: ['roles'],
      });
      expect(userRepository.save).toHaveBeenCalledWith(expect.objectContaining(updatedUserData));
      expect(result.email).toBe(updatedUserData.email);
    });

    it('should throw BadRequestException if default role not found during creation', async () => {
        userRepository.findOne.mockResolvedValue(null);
        roleRepository.findOne.mockResolvedValue(null); // Simulate default role not found
  
        await expect(service.syncClerkUser(clerkId, tenantId, userData))
          .rejects.toThrow(BadRequestException);
        expect(roleRepository.findOne).toHaveBeenCalledWith({ where: { name: UserRole.MEMBER } });
      });
  });

  // describe('updateUserRole', () => { ... }); // To be refactored next
  // describe('findById', () => { ... }); // To be refactored (was 'findUser')

  describe('getTenantUsers', () => {
    const tenantId = 'org_tenant123';
    const mockOrgMembership = (userId: string, userFirstName: string, userLastName: string, userImageUrl: string, userIdentifier?: string) => ({
      id: `mem_${userId}`,
      organization: { id: tenantId },
      publicUserData: { // This is OrganizationMembershipPublicUserData
        userId: userId,
        firstName: userFirstName,
        lastName: userLastName,
        identifier: userIdentifier || `${userFirstName.toLowerCase()}@clerktest.com`, // identifier is often email
        imageUrl: userImageUrl,
      },
      createdAt: new Date().valueOf(),
      updatedAt: new Date().valueOf(),
      role: 'org:member', // Example role
    });

    const mockClerkUser1 = {
        ...mockClerkUser, // Base mock
        id: 'user_1_in_tenant',
        firstName: 'Alice',
        lastName: 'Smith',
        username: 'alicesmith',
        emailAddresses: [{id: 'email_1', emailAddress: 'alice@example.com'}],
        primaryEmailAddressId: 'email_1',
        imageUrl: 'alice.png',
      } as unknown as ClerkUserType;
      
    const mockClerkUser2 = {
        ...mockClerkUser,
        id: 'user_2_in_tenant',
        firstName: 'Bob',
        lastName: 'Johnson',
        username: 'bobjohnson',
        emailAddresses: [{id: 'email_2', emailAddress: 'bob@example.com'}],
        primaryEmailAddressId: 'email_2',
        imageUrl: 'bob.png',
    } as unknown as ClerkUserType;

    const membership1 = mockOrgMembership(mockClerkUser1.id, mockClerkUser1.firstName, mockClerkUser1.lastName, mockClerkUser1.imageUrl, mockClerkUser1.emailAddresses[0].emailAddress);
    const membership2 = mockOrgMembership(mockClerkUser2.id, mockClerkUser2.firstName, mockClerkUser2.lastName, mockClerkUser2.imageUrl, mockClerkUser2.emailAddresses[0].emailAddress);


    const localUser1WithRoles = { ...mockLocalUserEntity, id: mockClerkUser1.id, roles: [mockRoleEntity], firstName: 'Alice', lastName: 'Smith', email: 'alice@example.com', profilePicture: 'alice.png' };
    const localUser2WithRoles = { ...mockLocalUserEntity, id: mockClerkUser2.id, roles: [], firstName: 'Bob', lastName: 'Johnson', email: 'bob@example.com', profilePicture: 'bob.png' }; // User 2 has no local roles for testing

    it('should return users from tenant with their local roles', async () => {
      mockClerkClient.organizations.getOrganizationMembershipList.mockResolvedValue({ data: [membership1, membership2], totalCount: 2 });
      
      // Mock individual Clerk user fetches (for email, username etc. not on publicUserData)
      mockClerkClient.users.getUser.mockImplementation(async ({ userId }) => {
        if (userId === mockClerkUser1.id) return mockClerkUser1;
        if (userId === mockClerkUser2.id) return mockClerkUser2;
        return null; // Should not happen in this test
      });

      // Mock local user fetches for roles
      userRepository.findOne.mockImplementation(async (options: any) => {
        if (options.where.id === mockClerkUser1.id) return localUser1WithRoles;
        if (options.where.id === mockClerkUser2.id) return localUser2WithRoles; // Bob might have a local record but no specific roles
        return null;
      });
      
      const result = await service.getTenantUsers(tenantId);

      expect(mockClerkClient.organizations.getOrganizationMembershipList).toHaveBeenCalledWith({ organizationId: tenantId });
      expect(mockClerkClient.users.getUser).toHaveBeenCalledWith({ userId: mockClerkUser1.id });
      expect(mockClerkClient.users.getUser).toHaveBeenCalledWith({ userId: mockClerkUser2.id });
      expect(userRepository.findOne).toHaveBeenCalledWith({ where: { id: mockClerkUser1.id }, relations: ['roles'] });
      expect(userRepository.findOne).toHaveBeenCalledWith({ where: { id: mockClerkUser2.id }, relations: ['roles'] });
      
      expect(result.length).toBe(2);
      
      const user1Result = result.find(u => u.id === mockClerkUser1.id);
      expect(user1Result.firstName).toBe(membership1.publicUserData.firstName);
      expect(user1Result.email).toBe(mockClerkUser1.emailAddresses[0].emailAddress);
      expect(user1Result.username).toBe(mockClerkUser1.username);
      expect(user1Result.roles).toEqual(localUser1WithRoles.roles);
      expect(user1Result.profilePicture).toBe(membership1.publicUserData.imageUrl);

      const user2Result = result.find(u => u.id === mockClerkUser2.id);
      expect(user2Result.firstName).toBe(membership2.publicUserData.firstName);
      expect(user2Result.email).toBe(mockClerkUser2.emailAddresses[0].emailAddress);
      expect(user2Result.username).toBe(mockClerkUser2.username);
      expect(user2Result.roles).toEqual(localUser2WithRoles.roles); // Empty roles for Bob
      expect(user2Result.profilePicture).toBe(membership2.publicUserData.imageUrl);
      
      // Check sorting (Alice Smith then Bob Johnson)
      expect(result[0].id).toBe(mockClerkUser1.id);
      expect(result[1].id).toBe(mockClerkUser2.id);
    });

    it('should return empty array if no memberships found', async () => {
      mockClerkClient.organizations.getOrganizationMembershipList.mockResolvedValue({ data: [], totalCount: 0 });
      const result = await service.getTenantUsers(tenantId);
      expect(result).toEqual([]);
      expect(userRepository.findOne).not.toHaveBeenCalled();
      expect(mockClerkClient.users.getUser).not.toHaveBeenCalled();
    });
    
    it('should handle missing publicUserData in membership gracefully', async () => {
        const membershipWithoutPublicData = { ...membership1, publicUserData: undefined };
        mockClerkClient.organizations.getOrganizationMembershipList.mockResolvedValue({ data: [membershipWithoutPublicData as any], totalCount: 1 });
  
        const result = await service.getTenantUsers(tenantId);
        expect(result.length).toBe(0); // Skips user if publicUserData is missing
      });

    it('should proceed with empty roles if local user record for roles not found', async () => {
        mockClerkClient.organizations.getOrganizationMembershipList.mockResolvedValue({ data: [membership1], totalCount: 1 });
        mockClerkClient.users.getUser.mockResolvedValue(mockClerkUser1);
        userRepository.findOne.mockResolvedValue(null); // No local record for roles
  
        const result = await service.getTenantUsers(tenantId);
        expect(result.length).toBe(1);
        expect(result[0].id).toBe(mockClerkUser1.id);
        expect(result[0].roles).toEqual([]); // Roles should be empty
=======

  // Old tests for syncClerkUser, getTenantUsers, updateUserRole, findUser
  // will be refactored or replaced below with new describe blocks
  // for getClerkUserWithLocalRolesById, getClerkUserWithLocalRelationsById, etc.

  describe('getClerkUserWithLocalRolesById', () => {
    const userId = 'user_clerk_123';
    const clerkUserInstance = mockClerkUser(userId);

    it('should return user with local roles if found in Clerk and locally', async () => {
      const localUserInstance = mockLocalUser(userId, [mockAdminRole]);
      mockGetUser.mockResolvedValue(clerkUserInstance);
      userRepository.findOne.mockResolvedValue(localUserInstance);

      const result = await service.getClerkUserWithLocalRolesById(userId);

      expect(mockGetUser).toHaveBeenCalledWith(userId);
      expect(userRepository.findOne).toHaveBeenCalledWith({
        where: { id: userId },
        relations: ['roles'],
      });
      expect(result).toEqual({
        ...clerkUserInstance,
        localRoles: localUserInstance.roles,
      });
    });

    it('should return user with empty local roles if local user or roles not found', async () => {
      mockGetUser.mockResolvedValue(clerkUserInstance);
      userRepository.findOne.mockResolvedValue(null); // No local user

      const result = await service.getClerkUserWithLocalRolesById(userId);

      expect(mockGetUser).toHaveBeenCalledWith(userId);
      expect(userRepository.findOne).toHaveBeenCalledWith({
        where: { id: userId },
        relations: ['roles'],
      });
      expect(result).toEqual({
        ...clerkUserInstance,
        localRoles: [],
      });
    });

    it('should return user with empty local roles if local user has no roles', async () => {
      const localUserNoRoles = mockLocalUser(userId, []);
      mockGetUser.mockResolvedValue(clerkUserInstance);
      userRepository.findOne.mockResolvedValue(localUserNoRoles);

      const result = await service.getClerkUserWithLocalRolesById(userId);
      expect(result).toEqual({
        ...clerkUserInstance,
        localRoles: [],
      });
    });

    it('should return null if user not found in Clerk', async () => {
      // Simulate Clerk 404 error
      const clerkNotFoundError = { status: 404, errors: [{ code: 'resource_not_found' }] } as any;
      mockGetUser.mockRejectedValue(clerkNotFoundError);

      const result = await service.getClerkUserWithLocalRolesById(userId);

      expect(mockGetUser).toHaveBeenCalledWith(userId);
      expect(userRepository.findOne).not.toHaveBeenCalled();
      expect(result).toBeNull();
    });

    it('should throw InternalServerErrorException if Clerk client throws an unexpected error', async () => {
      const unexpectedError = new Error('Clerk SDK broke');
      mockGetUser.mockRejectedValue(unexpectedError);

      await expect(service.getClerkUserWithLocalRolesById(userId)).rejects.toThrow(
        InternalServerErrorException,
      );
      expect(mockGetUser).toHaveBeenCalledWith(userId);
      expect(userRepository.findOne).not.toHaveBeenCalled();
    });
  });

  describe('getClerkUserWithLocalRelationsById', () => {
    const userId = 'user_clerk_456';
    const clerkUserInstance = mockClerkUser(userId);
    const mockTenant = { id: 'tenant_1', name: 'Tenant One' } as Tenant;

    it('should return user with local roles and tenants if found', async () => {
      const localUserInstance = mockLocalUser(userId, [mockMemberRole], [mockTenant]);
      mockGetUser.mockResolvedValue(clerkUserInstance);
      userRepository.findOne.mockResolvedValue(localUserInstance);

      const result = await service.getClerkUserWithLocalRelationsById(userId);

      expect(mockGetUser).toHaveBeenCalledWith(userId);
      expect(userRepository.findOne).toHaveBeenCalledWith({
        where: { id: userId },
        relations: ['roles', 'tenants'],
      });
      expect(result).toEqual({
        ...clerkUserInstance,
        localRoles: localUserInstance.roles,
        localTenants: localUserInstance.tenants,
      });
    });

    it('should return user with empty local relations if local user not found', async () => {
      mockGetUser.mockResolvedValue(clerkUserInstance);
      userRepository.findOne.mockResolvedValue(null); // No local user

      const result = await service.getClerkUserWithLocalRelationsById(userId);

      expect(mockGetUser).toHaveBeenCalledWith(userId);
      expect(userRepository.findOne).toHaveBeenCalledWith({
        where: { id: userId },
        relations: ['roles', 'tenants'],
      });
      expect(result).toEqual({
        ...clerkUserInstance,
        localRoles: [],
        localTenants: [],
      });
    });

     it('should return user with empty local relations if local user has no roles/tenants', async () => {
      const localUserNoRelations = mockLocalUser(userId, [], []);
      mockGetUser.mockResolvedValue(clerkUserInstance);
      userRepository.findOne.mockResolvedValue(localUserNoRelations);

      const result = await service.getClerkUserWithLocalRelationsById(userId);
      expect(result).toEqual({
        ...clerkUserInstance,
        localRoles: [],
        localTenants: [],
>>>>>>> 00658283
      });
    });

    it('should return null if user not found in Clerk', async () => {
      const clerkNotFoundError = { status: 404, errors: [{ code: 'resource_not_found' }] } as any;
      mockGetUser.mockRejectedValue(clerkNotFoundError);

<<<<<<< HEAD
    it('should throw BadRequestException if Clerk API call fails for memberships', async () => {
      mockClerkClient.organizations.getOrganizationMembershipList.mockRejectedValue(new Error('Clerk API Error'));
      await expect(service.getTenantUsers(tenantId)).rejects.toThrow(BadRequestException);
    });
  });

  // Placeholder for the new findById tests
  describe('findById (New Implementation)', () => {
    const userId = 'clerkUser123';

    it('should return a clerk user when found by clerkClient.users.getUser', async () => {
      mockClerkClient.users.getUser.mockResolvedValue(mockClerkUser);
      const result = await service.findById(userId);
      expect(mockClerkClient.users.getUser).toHaveBeenCalledWith({ userId });
      expect(result).toEqual(mockClerkUser);
    });

    it('should throw NotFoundException if clerkClient.users.getUser throws 404', async () => {
      const clerkNotFoundError = { status: 404, errors: [{ code: 'resource_not_found' }] } as any;
      mockClerkClient.users.getUser.mockRejectedValue(clerkNotFoundError);
      
      await expect(service.findById(userId)).rejects.toThrow(NotFoundException);
      expect(mockClerkClient.users.getUser).toHaveBeenCalledWith({ userId });
=======
      const result = await service.getClerkUserWithLocalRelationsById(userId);

      expect(mockGetUser).toHaveBeenCalledWith(userId);
      expect(userRepository.findOne).not.toHaveBeenCalled();
      expect(result).toBeNull();
    });

    it('should throw InternalServerErrorException on unexpected Clerk error', async () => {
      const unexpectedError = new Error('Clerk SDK broke again');
      mockGetUser.mockRejectedValue(unexpectedError);

      await expect(service.getClerkUserWithLocalRelationsById(userId)).rejects.toThrow(
        InternalServerErrorException,
      );
      expect(mockGetUser).toHaveBeenCalledWith(userId);
      expect(userRepository.findOne).not.toHaveBeenCalled();
    });
  });

  describe('getTenantUsers', () => {
    const tenantId = 'org_tenant_123';
    const user1Id = 'user_clerk_tenant_1';
    const user2Id = 'user_clerk_tenant_2';

    const clerkUser1 = mockClerkUser(user1Id);
    const clerkUser2 = mockClerkUser(user2Id);

    const membership1 = mockOrgMembership(user1Id, tenantId);
    const membership2 = mockOrgMembership(user2Id, tenantId);


    it('should return users if memberships and users are found in Clerk', async () => {
      mockGetOrganizationMembershipList.mockResolvedValue({ data: [membership1, membership2], total_count: 2 });
      mockGetUserList.mockResolvedValue({ data: [clerkUser1, clerkUser2], total_count: 2 });

      const result = await service.getTenantUsers(tenantId);

      expect(mockGetOrganizationMembershipList).toHaveBeenCalledWith({
        organizationId: tenantId,
        limit: 200,
      });
      expect(mockGetUserList).toHaveBeenCalledWith({
        userId: [user1Id, user2Id],
        limit: 2,
      });
      expect(result).toEqual([clerkUser1, clerkUser2]);
    });

    it('should return empty array if no memberships are found', async () => {
      mockGetOrganizationMembershipList.mockResolvedValue({ data: [], total_count: 0 });

      const result = await service.getTenantUsers(tenantId);

      expect(mockGetOrganizationMembershipList).toHaveBeenCalledWith({
        organizationId: tenantId,
        limit: 200,
      });
      expect(mockGetUserList).not.toHaveBeenCalled();
      expect(result).toEqual([]);
    });

    it('should return empty array if memberships are found but no user IDs (publicUserData.userId is null)', async () => {
      const membershipNoUserId = { ...membership1, publicUserData: { ...membership1.publicUserData, userId: null } };
      mockGetOrganizationMembershipList.mockResolvedValue({ data: [membershipNoUserId], total_count: 1 });

      const result = await service.getTenantUsers(tenantId);
      expect(mockGetOrganizationMembershipList).toHaveBeenCalledWith({ organizationId: tenantId, limit: 200 });
      expect(mockGetUserList).not.toHaveBeenCalled();
      expect(result).toEqual([]);
    });
    
    it('should return empty array if memberships are found, user IDs exist, but Clerk getUserList returns empty', async () => {
      mockGetOrganizationMembershipList.mockResolvedValue({ data: [membership1], total_count: 1 });
      mockGetUserList.mockResolvedValue({ data: [], total_count: 0 }); // No users found for the IDs

      const result = await service.getTenantUsers(tenantId);
      expect(mockGetUserList).toHaveBeenCalledWith({ userId: [user1Id], limit: 1 });
      expect(result).toEqual([]);
    });

    it('should throw InternalServerErrorException if getOrganizationMembershipList fails', async () => {
      const error = new Error('Clerk org fetch failed');
      mockGetOrganizationMembershipList.mockRejectedValue(error);

      await expect(service.getTenantUsers(tenantId)).rejects.toThrow(InternalServerErrorException);
      expect(mockGetUserList).not.toHaveBeenCalled();
    });

    it('should throw InternalServerErrorException if getUserList fails', async () => {
      mockGetOrganizationMembershipList.mockResolvedValue({ data: [membership1], total_count: 1 });
      const error = new Error('Clerk user list fetch failed');
      mockGetUserList.mockRejectedValue(error);

      await expect(service.getTenantUsers(tenantId)).rejects.toThrow(InternalServerErrorException);
>>>>>>> 00658283
    });

    it('should throw BadRequestException for other clerkClient errors', async () => {
      const clerkOtherError = { status: 500, message: 'Clerk internal error' } as any;
      mockClerkClient.users.getUser.mockRejectedValue(clerkOtherError);

      await expect(service.findById(userId)).rejects.toThrow(BadRequestException);
      expect(mockClerkClient.users.getUser).toHaveBeenCalledWith({ userId });
    });
  });
  
  describe('updateUserRole', () => {
<<<<<<< HEAD
    const userIdToUpdate = 'userToUpdateRoles123';
    const tenantIdForUpdate = 'tenantForRoleUpdate123';
    const newRolesToAssign = [UserRole.ADMIN, UserRole.MANAGER];
    
    const mockAdminRoleEntity = { id: 2, name: UserRole.ADMIN } as Role;
    const mockManagerRoleEntity = { id: 3, name: UserRole.MANAGER } as Role;
    const roleEntitiesToAssign = [mockAdminRoleEntity, mockManagerRoleEntity];

    const mockUserForUpdate = {
      ...mockLocalUserEntity,
      id: userIdToUpdate,
      clerkId: userIdToUpdate,
      roles: [mockRoleEntity], // Initial role: MEMBER
      activeTenantId: tenantIdForUpdate, // Assume user is active in this tenant
    };
    
    const mockMembershipForUserInTenant = { // From Clerk: users.getOrganizationMembershipList
        id: `mem_${userIdToUpdate}`,
        organization: { id: tenantIdForUpdate, name: 'Tenant For Update', slug: 'tenant-for-update' },
        publicUserData: { userId: userIdToUpdate, firstName: 'Test', lastName: 'User', identifier: 'test@clerk.com', imageUrl: '' },
        role: 'org:member', 
        createdAt: Date.now(), 
        updatedAt: Date.now()
    };

    it('should update user roles successfully', async () => {
      // User is a member of the tenant in Clerk
      mockClerkClient.users.getOrganizationMembershipList.mockResolvedValue({ data: [mockMembershipForUserInTenant as any], totalCount: 1 });
      // Local user exists
      userRepository.findOne.mockResolvedValue(mockUserForUpdate);
      // Roles to assign exist
      roleRepository.find.mockResolvedValue(roleEntitiesToAssign);
      // Save operation
      const expectedSavedUser = { ...mockUserForUpdate, roles: roleEntitiesToAssign };
      userRepository.save.mockResolvedValue(expectedSavedUser);

      const result = await service.updateUserRole(userIdToUpdate, newRolesToAssign, tenantIdForUpdate);

      expect(mockClerkClient.users.getOrganizationMembershipList).toHaveBeenCalledWith({ userId: userIdToUpdate });
      expect(userRepository.findOne).toHaveBeenCalledWith({ where: { id: userIdToUpdate }, relations: ['roles'] });
      expect(roleRepository.find).toHaveBeenCalledWith({ where: newRolesToAssign.map(name => ({ name })) });
      expect(userRepository.save).toHaveBeenCalledWith(expect.objectContaining({ roles: roleEntitiesToAssign }));
      expect(result.roles).toEqual(roleEntitiesToAssign);
    });

    it('should throw BadRequestException if user is not a member of the tenant in Clerk', async () => {
      mockClerkClient.users.getOrganizationMembershipList.mockResolvedValue({ data: [], totalCount: 0 }); // Not a member

      await expect(service.updateUserRole(userIdToUpdate, newRolesToAssign, tenantIdForUpdate))
        .rejects.toThrow(new BadRequestException(`User ${userIdToUpdate} is not a member of tenant ${tenantIdForUpdate}`));
      
      expect(userRepository.findOne).not.toHaveBeenCalled();
      expect(roleRepository.find).not.toHaveBeenCalled();
=======
    const userId = 'user_clerk_update_role_123';
    const clerkUserInstance = mockClerkUser(userId);

    it('should successfully update user roles and return UserWithLocalRoles DTO', async () => {
      const localUserInstance = mockLocalUser(userId, [mockMemberRole]); // Start with member role
      mockGetUser.mockResolvedValue(clerkUserInstance);
      userRepository.findOne.mockResolvedValue(localUserInstance);
      roleRepository.find.mockResolvedValue([mockAdminRole]); // Target role is admin
      userRepository.save.mockResolvedValue({ ...localUserInstance, roles: [mockAdminRole] });

      const result = await service.updateUserRole(userId, [UserRole.ADMIN]);

      expect(mockGetUser).toHaveBeenCalledWith(userId);
      expect(userRepository.findOne).toHaveBeenCalledWith({ where: { id: userId }, relations: ['roles'] });
      expect(roleRepository.find).toHaveBeenCalledWith({ where: [{ name: UserRole.ADMIN }] });
      expect(userRepository.save).toHaveBeenCalledWith(expect.objectContaining({ id: userId, roles: [mockAdminRole] }));
      expect(result).toEqual({
        ...clerkUserInstance,
        localRoles: [mockAdminRole],
      });
    });

    it('should throw NotFoundException if user not found in Clerk', async () => {
      const clerkNotFoundError = { status: 404, errors: [{ code: 'resource_not_found' }] } as any;
      mockGetUser.mockRejectedValue(clerkNotFoundError);

      await expect(service.updateUserRole(userId, [UserRole.ADMIN])).rejects.toThrow(
        new NotFoundException(`User with ID ${userId} not found in Clerk.`),
      );
      expect(userRepository.findOne).not.toHaveBeenCalled();
    });

    it('should throw InternalServerErrorException if Clerk getUser fails unexpectedly', async () => {
      const clerkError = new Error('Clerk network error');
      mockGetUser.mockRejectedValue(clerkError);

      await expect(service.updateUserRole(userId, [UserRole.ADMIN])).rejects.toThrow(
        InternalServerErrorException,
      );
    });
    
    it('should throw NotFoundException if local user record not found', async () => {
      mockGetUser.mockResolvedValue(clerkUserInstance);
      userRepository.findOne.mockResolvedValue(null); // No local user

      await expect(service.updateUserRole(userId, [UserRole.ADMIN])).rejects.toThrow(
        new NotFoundException(`Local user record for ID ${userId} not found. Cannot update roles.`),
      );
      expect(roleRepository.find).not.toHaveBeenCalled();
    });

    it('should throw BadRequestException if one or more role names are invalid', async () => {
      const localUserInstance = mockLocalUser(userId, [mockMemberRole]);
      mockGetUser.mockResolvedValue(clerkUserInstance);
      userRepository.findOne.mockResolvedValue(localUserInstance);
      // Simulate finding only one of the requested roles
      roleRepository.find.mockResolvedValue([mockAdminRole]); 

      await expect(service.updateUserRole(userId, [UserRole.ADMIN, 'InvalidRoleName' as UserRole])).rejects.toThrow(
        new BadRequestException(`The following roles were not found: InvalidRoleName`),
      );
>>>>>>> 00658283
      expect(userRepository.save).not.toHaveBeenCalled();
    });

    it('should throw NotFoundException if local user record not found', async () => {
      mockClerkClient.users.getOrganizationMembershipList.mockResolvedValue({ data: [mockMembershipForUserInTenant as any], totalCount: 1 });
      userRepository.findOne.mockResolvedValue(null); // Local user not found

      await expect(service.updateUserRole(userIdToUpdate, newRolesToAssign, tenantIdForUpdate))
        .rejects.toThrow(new NotFoundException(`User ${userIdToUpdate} not found in local database for role assignment.`));

      expect(roleRepository.find).not.toHaveBeenCalled();
      expect(userRepository.save).not.toHaveBeenCalled();
    });

    it('should throw BadRequestException if one or more roles to assign are not found', async () => {
      mockClerkClient.users.getOrganizationMembershipList.mockResolvedValue({ data: [mockMembershipForUserInTenant as any], totalCount: 1 });
      userRepository.findOne.mockResolvedValue(mockUserForUpdate);
      roleRepository.find.mockResolvedValue([mockAdminRoleEntity]); // Only Admin role found, Manager is missing

      await expect(service.updateUserRole(userIdToUpdate, newRolesToAssign, tenantIdForUpdate))
        .rejects.toThrow(new BadRequestException(`One or more roles not found: ${UserRole.MANAGER}`));
      
      expect(userRepository.save).not.toHaveBeenCalled();
    });
    
    it('should re-throw BadRequestException from Clerk client if it occurs during membership check', async () => {
        const clerkError = new BadRequestException("Clerk client error");
        mockClerkClient.users.getOrganizationMembershipList.mockRejectedValue(clerkError);
  
        await expect(service.updateUserRole(userIdToUpdate, newRolesToAssign, tenantIdForUpdate))
          .rejects.toThrow(clerkError);
      });
  });
  
  // Placeholder for findUserWithRelations tests
  describe('findUserWithRelations', () => {
    const userId = 'clerkUser123';
    const mockFullClerkUser = { // More complete Clerk User for this test
        ...mockClerkUser,
        emailAddresses: [{ id: 'email_id_1', emailAddress: 'clerk@example.com' }],
        primaryEmailAddressId: 'email_id_1',
        username: 'clerk_username',
        firstName: 'ClerkFirstName',
        lastName: 'ClerkLastName',
        imageUrl: 'http://example.com/image.png',
        publicMetadata: { activeTenantId: 'tenant123' },
        createdAt: new Date().valueOf(),
        updatedAt: new Date().valueOf(),
      } as unknown as ClerkUserType;

    const mockLocalUserWithRoles = {
      ...mockLocalUserEntity,
      id: userId,
      clerkId: userId,
      roles: [mockRoleEntity],
      tenants: [{ id: 'tenant123', name: 'Test Tenant' } as Tenant], // Example tenant
    };

<<<<<<< HEAD
    it('should return combined user data with local roles and tenants', async () => {
      mockClerkClient.users.getUser.mockResolvedValue(mockFullClerkUser);
      userRepository.findOne.mockResolvedValue(mockLocalUserWithRoles);

      const result = await service.findUserWithRelations(userId);

      expect(mockClerkClient.users.getUser).toHaveBeenCalledWith({ userId });
      expect(userRepository.findOne).toHaveBeenCalledWith({
        where: { id: userId },
        relations: ['roles', 'tenants'],
      });
      
      expect(result.id).toBe(mockFullClerkUser.id);
      expect(result.firstName).toBe(mockFullClerkUser.firstName);
      expect(result.lastName).toBe(mockFullClerkUser.lastName);
      expect(result.email).toBe('clerk@example.com'); // Primary email
      expect(result.profilePicture).toBe(mockFullClerkUser.imageUrl);
      expect(result.roles).toEqual(mockLocalUserWithRoles.roles);
      expect(result.tenants).toEqual(mockLocalUserWithRoles.tenants);
      // Ensure timestamps are Date objects
      expect(result.createdAt).toEqual(new Date(mockFullClerkUser.createdAt)); 
      expect(result.updatedAt).toEqual(new Date(mockFullClerkUser.updatedAt));
    });

    it('should throw NotFoundException if Clerk user not found', async () => {
      const clerkNotFoundError = { status: 404, errors: [{ code: 'resource_not_found' }] } as any;
      mockClerkClient.users.getUser.mockRejectedValue(clerkNotFoundError);

      await expect(service.findUserWithRelations(userId)).rejects.toThrow(NotFoundException);
      expect(mockClerkClient.users.getUser).toHaveBeenCalledWith({ userId });
      expect(userRepository.findOne).not.toHaveBeenCalled();
    });

    it('should return Clerk user data with empty roles/tenants if local user not found', async () => {
      mockClerkClient.users.getUser.mockResolvedValue(mockFullClerkUser);
      userRepository.findOne.mockResolvedValue(null); // No local record

      const result = await service.findUserWithRelations(userId);

      expect(mockClerkClient.users.getUser).toHaveBeenCalledWith({ userId });
      expect(userRepository.findOne).toHaveBeenCalledWith({
        where: { id: userId },
        relations: ['roles', 'tenants'],
      });

      expect(result.id).toBe(mockFullClerkUser.id);
      expect(result.firstName).toBe(mockFullClerkUser.firstName);
      expect(result.roles).toEqual([]);
      expect(result.tenants).toEqual([]);
      // Check a few other key fields from Clerk user
      expect(result.email).toBe('clerk@example.com');
      expect(result.profilePicture).toBe(mockFullClerkUser.imageUrl);
=======
  // describe('Webhook Handlers', () => { // This was the old top-level wrapper
    // The 'createUser' tests were already partially updated in turn 26.
    // Consolidating and ensuring all conditions for createUser are met.
    describe('createUser (Webhook)', () => { // Renaming for clarity
      const clerkUserId = 'clerk_user_on_create_hook';
      const mockUserCreatedEvent = {
        data: {
          id: clerkUserId,
          email_addresses: [{ email_address: `${clerkUserId}@example.com`, id:'eal_create', linkedTo:[], verification: {status:'verified', strategy:'email_code', attempts:0, expireAt:0} }],
          first_name: 'Webhook',
          last_name: 'Created',
          // Deliberately no tenant_id here to test it's not used
        },
        type: 'user.created'
      } as any;

      it('should create a new user if not found locally', async () => {
        userRepository.findOne.mockResolvedValue(null); // User does not exist
        const newUserFromWebhook = mockLocalUser(clerkUserId, []);
        // Ensure the create mock doesn't include activeTenantId from webhook
        userRepository.create.mockImplementation(dto => ({ ...newUserFromWebhook, ...dto, id: clerkUserId, clerkId: clerkUserId }));
        userRepository.save.mockResolvedValue(newUserFromWebhook);

        const result = await service.createUser(mockUserCreatedEvent);

        expect(userRepository.findOne).toHaveBeenCalledWith({ where: { id: clerkUserId } });
        expect(userRepository.create).toHaveBeenCalledWith(expect.objectContaining({
          id: clerkUserId,
          email: `${clerkUserId}@example.com`,
          firstName: 'Webhook',
          lastName: 'Created',
        }));
        // Crucially check that activeTenantId was not part of the create DTO from webhook data
        const createCallArg = userRepository.create.mock.calls[0][0];
        expect(createCallArg.activeTenantId).toBeUndefined();
        expect(userRepository.save).toHaveBeenCalledWith(expect.objectContaining({ id: clerkUserId }));
        expect(result).toEqual(newUserFromWebhook);
      });

      it('should return existing user if found locally and not call create/save', async () => {
        const existingLocalUser = mockLocalUser(clerkUserId, [mockMemberRole]);
        userRepository.findOne.mockResolvedValue(existingLocalUser);

        const result = await service.createUser(mockUserCreatedEvent);

        expect(userRepository.findOne).toHaveBeenCalledWith({ where: { id: clerkUserId } });
        expect(userRepository.create).not.toHaveBeenCalled();
        expect(userRepository.save).not.toHaveBeenCalled();
        expect(result).toEqual(existingLocalUser);
        // Verify logger was called with info about skipping creation
        expect(service['logger'].info).toHaveBeenCalledWith(expect.anything(), expect.stringContaining('User already exists. Skipping creation'));
      });
    });

    describe('updateUser (Webhook)', () => {
      const clerkUserId = 'clerk_user_on_update_hook';
      const mockUserUpdatedEvent = {
        data: {
          id: clerkUserId,
          email_addresses: [{ email_address: `updated_${clerkUserId}@example.com`, id:'eal_update', linkedTo:[], verification: {status:'verified', strategy:'email_code', attempts:0, expireAt:0} }],
          first_name: 'WebhookUpdated',
          last_name: 'UserUpdated',
          // No tenant_id
        },
        type: 'user.updated'
      } as any;

      it('should update an existing user if found locally', async () => {
        const existingLocalUser = mockLocalUser(clerkUserId, [mockMemberRole]);
        userRepository.findOne.mockResolvedValue(existingLocalUser);
        const updatedUser = { ...existingLocalUser, firstName: 'WebhookUpdated' };
        userRepository.save.mockResolvedValue(updatedUser);

        const result = await service.updateUser(mockUserUpdatedEvent);

        expect(userRepository.findOne).toHaveBeenCalledWith({ where: { id: clerkUserId } });
        expect(userRepository.create).not.toHaveBeenCalled(); // Should not create
        expect(userRepository.save).toHaveBeenCalledWith(expect.objectContaining({
          id: clerkUserId,
          firstName: 'WebhookUpdated',
          lastName: 'UserUpdated',
          email: `updated_${clerkUserId}@example.com`,
        }));
        expect(result).toEqual(updatedUser);
      });

      it('should create a new user if not found locally (upsert logic)', async () => {
        userRepository.findOne.mockResolvedValue(null); // User does not exist
        const newUserFromUpdateWebhook = mockLocalUser(clerkUserId, []);
         userRepository.create.mockImplementation(dto => ({ ...newUserFromUpdateWebhook, ...dto, id: clerkUserId, clerkId: clerkUserId }));
        userRepository.save.mockResolvedValue(newUserFromUpdateWebhook);

        const result = await service.updateUser(mockUserUpdatedEvent);

        expect(userRepository.findOne).toHaveBeenCalledWith({ where: { id: clerkUserId } });
        expect(userRepository.create).toHaveBeenCalledWith(expect.objectContaining({
          id: clerkUserId,
          email: `updated_${clerkUserId}@example.com`,
          firstName: 'WebhookUpdated',
          lastName: 'UserUpdated',
        }));
        // Check activeTenantId was not part of create DTO
        const createCallArg = userRepository.create.mock.calls[0][0];
        expect(createCallArg.activeTenantId).toBeUndefined();
        expect(userRepository.save).toHaveBeenCalledWith(expect.objectContaining({ id: clerkUserId }));
        expect(result).toEqual(newUserFromUpdateWebhook);
      });
    });

    describe('deleteUser (Webhook)', () => {
      const clerkUserId = 'clerk_user_on_delete_hook';
      const mockUserDeletedEvent = {
        data: { id: clerkUserId, deleted: true }, // Corrected: 'delete' to 'deleted'
        type: 'user.deleted'
      } as any;


      it('should delete user if found locally', async () => {
        const existingLocalUser = mockLocalUser(clerkUserId, [mockMemberRole]);
        userRepository.findOne.mockResolvedValue(existingLocalUser);
        userRepository.remove.mockResolvedValue(undefined); // .remove usually doesn't return the entity

        await service.deleteUser(mockUserDeletedEvent);

        expect(userRepository.findOne).toHaveBeenCalledWith({ where: { id: clerkUserId } });
        expect(userRepository.remove).toHaveBeenCalledWith(existingLocalUser);
      });

      it('should log and return gracefully if user not found locally', async () => {
        userRepository.findOne.mockResolvedValue(null); // User does not exist

        await service.deleteUser(mockUserDeletedEvent);

        expect(userRepository.findOne).toHaveBeenCalledWith({ where: { id: clerkUserId } });
        expect(userRepository.remove).not.toHaveBeenCalled();
        // Verify logger was called with warning
        expect(service['logger'].warn).toHaveBeenCalledWith(expect.anything(), expect.stringContaining('User not found. Skipping deletion.'));
      });
    });
  // }); // End of old top-level Webhook Handlers describe

  describe('syncClerkUser', () => {
    const clerkId = 'clerk_sync_123';
    const tenantId = 'tenant_sync_456'; // Still needed for creating user with activeTenantId
    const syncUserData = {
      email: 'sync@example.com',
      firstName: 'Synced',
      lastName: 'User',
    };

    it('should create a new user if not found locally (with activeTenantId and default role)', async () => {
      userRepository.findOne.mockResolvedValue(null); // User does not exist locally
      roleRepository.findOne.mockResolvedValue(mockMemberRole); // Default role
      const createdUser = mockLocalUser(clerkId, [mockMemberRole]);
      // Mock create and save for the new user
      userRepository.create.mockImplementation(dto => ({ ...createdUser, ...dto, id: clerkId, clerkId, activeTenantId: tenantId }));
      userRepository.save.mockResolvedValue(createdUser);


      const result = await service.syncClerkUser(clerkId, tenantId, syncUserData);

      // Verify the findOne call is for the global user ID, without tenant context in the where clause for the initial find
      expect(userRepository.findOne).toHaveBeenCalledWith({
        where: { id: clerkId }, // NO tenantId filter here for the initial check
        relations: ['roles'],
      });
      expect(roleRepository.findOne).toHaveBeenCalledWith({ where: { name: UserRole.MEMBER } });
      expect(userRepository.create).toHaveBeenCalledWith(expect.objectContaining({
        clerkId,
        email: syncUserData.email,
        firstName: syncUserData.firstName,
        lastName: syncUserData.lastName,
        activeTenantId: tenantId, // This is set during creation
        roles: [mockMemberRole],
      }));
      expect(userRepository.save).toHaveBeenCalledWith(expect.objectContaining({ id: clerkId }));
      expect(result).toEqual(createdUser);
    });

    it('should update an existing user if found locally', async () => {
      const existingUser = mockLocalUser(clerkId, [mockMemberRole]);
      userRepository.findOne.mockResolvedValue(existingUser); // User exists
      const updatedUserData = { ...existingUser, email: 'updated_sync@example.com' };
      userRepository.save.mockResolvedValue(updatedUserData);

      const result = await service.syncClerkUser(clerkId, tenantId, { email: 'updated_sync@example.com' });
      
      expect(userRepository.findOne).toHaveBeenCalledWith({
        where: { id: clerkId }, // NO tenantId filter here
        relations: ['roles'],
      });
      expect(userRepository.create).not.toHaveBeenCalled();
      expect(userRepository.save).toHaveBeenCalledWith(expect.objectContaining({
        id: clerkId,
        email: 'updated_sync@example.com',
      }));
      expect(result).toEqual(updatedUserData);
    });

    it('should throw BadRequestException if default role not found when creating user', async () => {
      userRepository.findOne.mockResolvedValue(null); // User does not exist
      roleRepository.findOne.mockResolvedValue(null); // Default role not found!

      await expect(service.syncClerkUser(clerkId, tenantId, syncUserData)).rejects.toThrow(
        BadRequestException,
      );
      expect(roleRepository.findOne).toHaveBeenCalledWith({ where: { name: UserRole.MEMBER } });
>>>>>>> 00658283
    });
  });

  describe('validateUsersAreInTenant', () => {
    const tenantId = 'org_tenantValid123';
    let mockUserList: ClerkUserType[];

    beforeEach(() => {
      // Reset mockUserList for each test
      mockUserList = [
        {
          ...mockClerkUser, id: 'user1',
          organizationMemberships: [{ organization: { id: tenantId } } as any], // User1 is in tenant
        },
        {
          ...mockClerkUser, id: 'user2',
          organizationMemberships: [{ organization: { id: 'org_otherTenant' } } as any], // User2 is in another tenant
        },
        {
          ...mockClerkUser, id: 'user3',
          organizationMemberships: [{ organization: { id: tenantId } } as any, { organization: { id: 'org_otherTenant' } } as any], // User3 is in multiple, including target
        },
        {
          ...mockClerkUser, id: 'user4', // User4 has no organizationMemberships property for testing that case
          organizationMemberships: undefined, 
        },
        {
            ...mockClerkUser, id: 'user5', // User5 has empty organizationMemberships array
            organizationMemberships: [],
        },
      ];
      mockClerkClient.users.getUserList.mockResolvedValue({ data: [], totalCount: 0 }); // Default to no users found
    });

    it('should return empty arrays if userIds input is empty', async () => {
      const result = await service.validateUsersAreInTenant([], tenantId);
      expect(result.validClerkUsers).toEqual([]);
      expect(result.invalidUserIds).toEqual([]);
      expect(mockClerkClient.users.getUserList).not.toHaveBeenCalled();
    });

    it('should return all users as valid if all are found and in the tenant', async () => {
      const userIds = ['user1', 'user3'];
      const relevantUsers = mockUserList.filter(u => userIds.includes(u.id));
      mockClerkClient.users.getUserList.mockResolvedValue({ data: relevantUsers, totalCount: relevantUsers.length });
      
      const result = await service.validateUsersAreInTenant(userIds, tenantId);
      
      expect(mockClerkClient.users.getUserList).toHaveBeenCalledWith({ userId: userIds });
      expect(result.validClerkUsers.length).toBe(2);
      expect(result.validClerkUsers.map(u => u.id).sort()).toEqual(['user1', 'user3'].sort());
      expect(result.invalidUserIds).toEqual([]);
    });

    it('should correctly identify valid and invalid users (not in tenant)', async () => {
      const userIds = ['user1', 'user2']; // user1 in tenant, user2 not
      const relevantUsers = mockUserList.filter(u => userIds.includes(u.id));
      mockClerkClient.users.getUserList.mockResolvedValue({ data: relevantUsers, totalCount: relevantUsers.length });

      const result = await service.validateUsersAreInTenant(userIds, tenantId);
      expect(result.validClerkUsers.length).toBe(1);
      expect(result.validClerkUsers[0].id).toBe('user1');
      expect(result.invalidUserIds).toEqual(['user2']);
    });

    it('should correctly identify valid and invalid users (including not found in Clerk)', async () => {
      const userIds = ['user1', 'userNotFound', 'user2']; // user1 valid, userNotFound not in Clerk, user2 not in tenant
      const usersReturnedByClerk = mockUserList.filter(u => u.id === 'user1' || u.id === 'user2');
      mockClerkClient.users.getUserList.mockResolvedValue({ data: usersReturnedByClerk, totalCount: usersReturnedByClerk.length });

      const result = await service.validateUsersAreInTenant(userIds, tenantId);
      expect(result.validClerkUsers.length).toBe(1);
      expect(result.validClerkUsers[0].id).toBe('user1');
      expect(result.invalidUserIds.sort()).toEqual(['userNotFound', 'user2'].sort());
    });
    
    it('should handle users with undefined or empty organizationMemberships as not in tenant', async () => {
        const userIds = ['user1', 'user4', 'user5']; // user1 valid, user4 undefined memberships, user5 empty memberships
        const relevantUsers = mockUserList.filter(u => userIds.includes(u.id));
        mockClerkClient.users.getUserList.mockResolvedValue({ data: relevantUsers, totalCount: relevantUsers.length });
  
        const result = await service.validateUsersAreInTenant(userIds, tenantId);
        expect(result.validClerkUsers.length).toBe(1);
        expect(result.validClerkUsers[0].id).toBe('user1');
        expect(result.invalidUserIds.sort()).toEqual(['user4', 'user5'].sort());
      });

    it('should return all users as invalid if none are in the tenant', async () => {
      const userIds = ['user2', 'user4'];
      const relevantUsers = mockUserList.filter(u => userIds.includes(u.id));
      mockClerkClient.users.getUserList.mockResolvedValue({ data: relevantUsers, totalCount: relevantUsers.length });
      
      const result = await service.validateUsersAreInTenant(userIds, tenantId);
      expect(result.validClerkUsers).toEqual([]);
      expect(result.invalidUserIds.sort()).toEqual(['user2', 'user4'].sort());
    });

    it('should return all userIds as invalid if Clerk returns no users', async () => {
      const userIds = ['userNotFound1', 'userNotFound2'];
      mockClerkClient.users.getUserList.mockResolvedValue({ data: [], totalCount: 0 }); // No users found

      const result = await service.validateUsersAreInTenant(userIds, tenantId);
      expect(result.validClerkUsers).toEqual([]);
      expect(result.invalidUserIds.sort()).toEqual(userIds.sort());
    });
    
    it('should return all userIds as invalid if clerkClient.users.getUserList throws an error', async () => {
        const userIds = ['user1', 'user2'];
        const clerkError = new Error('Clerk API error');
        mockClerkClient.users.getUserList.mockRejectedValue(clerkError);
  
        const result = await service.validateUsersAreInTenant(userIds, tenantId);
        expect(result.validClerkUsers).toEqual([]);
        expect(result.invalidUserIds.sort()).toEqual(userIds.sort());
        expect(loggerMock.error).toHaveBeenCalledWith(
            { error: clerkError, userIds, tenantId },
            'Error fetching users from Clerk in validateUsersAreInTenant'
          );
      });

    it('should handle mixed case: some found and valid, some found but not in tenant, some not found in Clerk', async () => {
      const userIds = ['user1', 'user2', 'user3', 'userNotFound', 'user4', 'user5'];
      // user1 (valid), user2 (not in tenant), user3 (valid), user4 (no membership prop), user5 (empty membership array)
      // userNotFound (not in Clerk)
      const usersReturnedByClerk = mockUserList.filter(u => u.id !== 'userNotFound'); // All except userNotFound
      mockClerkClient.users.getUserList.mockResolvedValue({ data: usersReturnedByClerk, totalCount: usersReturnedByClerk.length });

      const result = await service.validateUsersAreInTenant(userIds, tenantId);
      
      expect(result.validClerkUsers.map(u => u.id).sort()).toEqual(['user1', 'user3'].sort());
      expect(result.invalidUserIds.sort()).toEqual(['user2', 'user4', 'user5', 'userNotFound'].sort());
    });

    // Note: The current implementation of `validateUsersAreInTenant` does not use the N+1 fallback
    // `clerkClient.organizations.getOrganizationMembershipList`. If that part were to be activated,
    // additional tests would be needed to cover its mocking and behavior.
  });
});<|MERGE_RESOLUTION|>--- conflicted
+++ resolved
@@ -8,7 +8,6 @@
 import { UserRole } from '../common/enums/roles';
 import { PinoLogger } from 'nestjs-pino';
 import { TenantService } from './tenant.service';
-<<<<<<< HEAD
 import { CLERK_CLIENT } from '../clerk/clerk.provider'; // Import CLERK_CLIENT token
 import { ClerkClient, User as ClerkUserType } from '@clerk/backend'; // For types
 import { BadRequestException, NotFoundException } from '@nestjs/common';
@@ -45,77 +44,12 @@
   activeTenantId: 'tenant123',
   // other fields from User entity
 } as User;
-=======
-import { InternalServerErrorException, NotFoundException, BadRequestException } from '@nestjs/common';
-import { User as ClerkUserType } from '@clerk/backend'; // For mocking Clerk user
-import { OrganizationMembership } from '@clerk/backend'; // For mocking memberships
-
-
-// --- Mock Data Definitions ---
-const mockAdminRole = { id: 'role_admin', name: UserRole.ADMIN } as Role;
-const mockMemberRole = { id: 'role_member', name: UserRole.MEMBER } as Role;
-
-const mockLocalUser = (id: string, roles: Role[], tenants?: Tenant[]): User => ({
-  id,
-  clerkId: id,
-  email: `${id}@example.com`,
-  firstName: 'Test',
-  lastName: 'User',
-  username: `${id}@example.com`,
-  activeTenantId: tenants?.[0]?.id || 'tenant_default_123',
-  roles: roles,
-  tenants: tenants || [],
-  createdAt: new Date(),
-  updatedAt: new Date(),
-});
-
-const mockClerkUser = (id: string): ClerkUserType => ({
-  id,
-  firstName: 'Clerk',
-  lastName: 'User',
-  emailAddresses: [{ emailAddress: `${id}@clerk.example.com`, id: 'eal_123', linkedTo: [], verification: { status: 'verified', strategy: 'email_code', attempts: 0, expireAt: 0 }}],
-  phoneNumbers: [],
-  web3Wallets: [],
-  externalAccounts: [],
-  username: `${id}_clerk`,
-  passwordEnabled: false,
-  totpEnabled: false,
-  backupCodeEnabled: false,
-  twoFactorEnabled: false,
-  banned: false,
-  createdAt: new Date().getTime(),
-  updatedAt: new Date().getTime(),
-  profileImageUrl: '',
-  imageUrl: '',
-  hasImage: false,
-  publicMetadata: {},
-  privateMetadata: {},
-  unsafeMetadata: {},
-  lastSignInAt: null,
-  externalId: null,
-  lastActiveAt: null,
-  createOrganizationEnabled:true,
-  samlAccounts: [],
-});
-
-const mockOrgMembership = (userId: string, orgId: string, role: string = 'basic_member'): OrganizationMembership => ({
-  id: `omm_${userId}_${orgId}`,
-  organization: { id: orgId, name: `${orgId}_name`, slug: orgId, imageUrl: '', hasImage: false, publicMetadata: {}, privateMetadata:{}, createdAt: new Date().getTime(), updatedAt: new Date().getTime(), membersCount:1, adminDeleteEnabled: true, maxAllowedMemberships: 0 },
-  publicUserData: { userId, firstName: 'Test', lastName: 'User', profileImageUrl:'', imageUrl: '', identifier: `${userId}@example.com`, hasImage: false },
-  role,
-  createdAt: new Date().getTime(),
-  updatedAt: new Date().getTime(),
-  permissions:[],
-  publicMetadata:{}
-});
->>>>>>> 00658283
 
 
 describe('UserService', () => {
   let service: UserService;
   let userRepository: jest.Mocked<Repository<User>>;
   let roleRepository: jest.Mocked<Repository<Role>>;
-<<<<<<< HEAD
   // No tenantRepository directly used by UserService methods being refactored, but keep if other tests use it.
   // let tenantRepository: jest.Mocked<Repository<Tenant>>;
   let mockClerkClient: jest.Mocked<ClerkClient>;
@@ -147,15 +81,6 @@
     },
     // Add other top-level ClerkClient methods if needed
   } as unknown as jest.Mocked<ClerkClient>);
-=======
-  // let tenantRepository: jest.Mocked<Repository<Tenant>>; // Keep if direct tenant repo interaction is tested, otherwise remove
-  let mockClerkClient;
-
-  // Default mock implementations for Clerk client methods
-  const mockGetUser = jest.fn();
-  const mockGetOrganizationMembershipList = jest.fn();
-  const mockGetUserList = jest.fn();
->>>>>>> 00658283
 
 
   beforeEach(async () => {
@@ -177,14 +102,16 @@
     const module: TestingModule = await Test.createTestingModule({
       providers: [
         UserService,
+        UserService,
         {
           provide: PinoLogger,
           useValue: { // Basic mock for PinoLogger
             info: jest.fn(), error: jest.fn(), warn: jest.fn(), debug: jest.fn(), setContext: jest.fn(),
+          useValue: { // Basic mock for PinoLogger
+            info: jest.fn(), error: jest.fn(), warn: jest.fn(), debug: jest.fn(), setContext: jest.fn(),
           },
         },
         {
-<<<<<<< HEAD
           provide: TenantService, // Mock TenantService if its methods are called by UserService
           useValue: { getTenantId: jest.fn().mockReturnValue('tenant123') }, // Example mock
         },
@@ -194,30 +121,6 @@
         {
           provide: CLERK_CLIENT, // Use the imported token
           useFactory: clerkClientMockFactory, // Use the factory for the mock
-=======
-          provide: TenantService, // Mock TenantService if its methods are called
-          useValue: { getTenantId: jest.fn().mockReturnValue('tenant_default_123') },
-        },
-        {
-          provide: getRepositoryToken(User),
-          useValue: { // Mock TypeORM repository methods for User
-            create: jest.fn(), save: jest.fn(), findOne: jest.fn(), find: jest.fn(), remove: jest.fn(),
-          },
->>>>>>> 00658283
-        },
-        {
-          provide: getRepositoryToken(Role),
-          useValue: { // Mock TypeORM repository methods for Role
-            findOne: jest.fn(), find: jest.fn(),
-          },
-        },
-        {
-          provide: getRepositoryToken(Tenant), // Mock for Tenant, even if not heavily used directly by UserService
-          useValue: { findOne: jest.fn(), find: jest.fn() },
-        },
-        {
-          provide: 'CLERK_CLIENT', // Provide the mock Clerk client
-          useValue: mockClerkClient,
         },
       ],
     }).compile();
@@ -226,33 +129,12 @@
     userRepository = module.get(getRepositoryToken(User));
     roleRepository = module.get(getRepositoryToken(Role));
     // tenantRepository = module.get(getRepositoryToken(Tenant));
-<<<<<<< HEAD
     mockClerkClient = module.get(CLERK_CLIENT);
 
-    // Clear all mocks before each test
     jest.clearAllMocks();
-    // Reset specific mock implementations if they are changed per test
-    mockClerkClient.users.getUser.mockResolvedValue(mockClerkUser); // Default good path
-    mockClerkClient.users.getOrganizationMembershipList.mockResolvedValue({ data: [], totalCount: 0 });
-    mockClerkClient.organizations.getOrganizationMembershipList.mockResolvedValue({ data: [], totalCount: 0 });
-    userRepository.findOne.mockResolvedValue(mockLocalUserEntity); // Default good path
-    roleRepository.find.mockResolvedValue([mockRoleEntity]); // Default good path
-=======
-
-    jest.clearAllMocks(); // Also clear Jest's internal mock state
->>>>>>> 00658283
-  });
-
-  // Placeholder for initial describe block to ensure file structure is valid
-  describe('Initial Placeholder Test', () => {
-    it('should be true', () => {
-      expect(true).toBe(true);
-    });
-  });
-
-  // Webhook Handlers will be refactored below
+  });
+
   describe('Webhook Handlers', () => {
-<<<<<<< HEAD
     describe('createUser', () => { // Assuming 'handleUserCreation' was a typo for 'createUser'
       const mockWebhookData = {
         data: {
@@ -284,53 +166,6 @@
         );
         expect(userRepository.save).toHaveBeenCalledWith(mockLocalUserEntity);
         expect(result).toEqual(mockLocalUserEntity);
-=======
-    // Tests for createUser, updateUser, deleteUser will be refactored here
-    // Example for createUser (to be expanded as per instructions)
-    describe('createUser', () => {
-      const mockWebhookEvent = {
-        data: {
-          id: 'new_user_clerk_id',
-          email_addresses: [{ email_address: 'new_user@example.com', id:'eal_new', linkedTo:[], verification: {status:'verified', strategy:'email_code', attempts:1, expireAt:0} }],
-          first_name: 'New',
-          last_name: 'User',
-          // No tenant_id here as per new logic
-        },
-        type: 'user.created'
-      } as any; // Cast to any to simplify mock, ensure it matches UserWebhookEvent structure
-
-      it('should create a new user if not found', async () => {
-        userRepository.findOne.mockResolvedValue(null); // User does not exist
-        const createdLocalUser = mockLocalUser(mockWebhookEvent.data.id, []);
-        userRepository.create.mockReturnValue(createdLocalUser);
-        userRepository.save.mockResolvedValue(createdLocalUser);
-
-        const result = await service.createUser(mockWebhookEvent);
-
-        expect(userRepository.findOne).toHaveBeenCalledWith({ where: { id: mockWebhookEvent.data.id } });
-        expect(userRepository.create).toHaveBeenCalledWith(expect.objectContaining({
-          id: mockWebhookEvent.data.id,
-          clerkId: mockWebhookEvent.data.id,
-          email: 'new_user@example.com',
-          firstName: 'New',
-          lastName: 'User',
-          // Importantly, activeTenantId should NOT be set from webhook data
-        }));
-        expect(userRepository.save).toHaveBeenCalledWith(createdLocalUser);
-        expect(result).toEqual(createdLocalUser);
-      });
-
-      it('should return existing user if found and not create new one', async () => {
-        const existingLocalUser = mockLocalUser(mockWebhookEvent.data.id, [mockMemberRole]);
-        userRepository.findOne.mockResolvedValue(existingLocalUser); // User already exists
-
-        const result = await service.createUser(mockWebhookEvent);
-
-        expect(userRepository.findOne).toHaveBeenCalledWith({ where: { id: mockWebhookEvent.data.id } });
-        expect(userRepository.create).not.toHaveBeenCalled();
-        expect(userRepository.save).not.toHaveBeenCalled();
-        expect(result).toEqual(existingLocalUser);
->>>>>>> 00658283
       });
     });
 
@@ -338,7 +173,6 @@
     // These tests should primarily verify interactions with userRepository (create, save, findOne, remove)
   });
 
-<<<<<<< HEAD
   describe('syncClerkUser', () => {
     const clerkId = 'clerkUserToSync123';
     const tenantId = 'tenantForSync123';
@@ -523,148 +357,8 @@
         expect(result.length).toBe(1);
         expect(result[0].id).toBe(mockClerkUser1.id);
         expect(result[0].roles).toEqual([]); // Roles should be empty
-=======
-
-  // Old tests for syncClerkUser, getTenantUsers, updateUserRole, findUser
-  // will be refactored or replaced below with new describe blocks
-  // for getClerkUserWithLocalRolesById, getClerkUserWithLocalRelationsById, etc.
-
-  describe('getClerkUserWithLocalRolesById', () => {
-    const userId = 'user_clerk_123';
-    const clerkUserInstance = mockClerkUser(userId);
-
-    it('should return user with local roles if found in Clerk and locally', async () => {
-      const localUserInstance = mockLocalUser(userId, [mockAdminRole]);
-      mockGetUser.mockResolvedValue(clerkUserInstance);
-      userRepository.findOne.mockResolvedValue(localUserInstance);
-
-      const result = await service.getClerkUserWithLocalRolesById(userId);
-
-      expect(mockGetUser).toHaveBeenCalledWith(userId);
-      expect(userRepository.findOne).toHaveBeenCalledWith({
-        where: { id: userId },
-        relations: ['roles'],
-      });
-      expect(result).toEqual({
-        ...clerkUserInstance,
-        localRoles: localUserInstance.roles,
-      });
-    });
-
-    it('should return user with empty local roles if local user or roles not found', async () => {
-      mockGetUser.mockResolvedValue(clerkUserInstance);
-      userRepository.findOne.mockResolvedValue(null); // No local user
-
-      const result = await service.getClerkUserWithLocalRolesById(userId);
-
-      expect(mockGetUser).toHaveBeenCalledWith(userId);
-      expect(userRepository.findOne).toHaveBeenCalledWith({
-        where: { id: userId },
-        relations: ['roles'],
-      });
-      expect(result).toEqual({
-        ...clerkUserInstance,
-        localRoles: [],
-      });
-    });
-
-    it('should return user with empty local roles if local user has no roles', async () => {
-      const localUserNoRoles = mockLocalUser(userId, []);
-      mockGetUser.mockResolvedValue(clerkUserInstance);
-      userRepository.findOne.mockResolvedValue(localUserNoRoles);
-
-      const result = await service.getClerkUserWithLocalRolesById(userId);
-      expect(result).toEqual({
-        ...clerkUserInstance,
-        localRoles: [],
-      });
-    });
-
-    it('should return null if user not found in Clerk', async () => {
-      // Simulate Clerk 404 error
-      const clerkNotFoundError = { status: 404, errors: [{ code: 'resource_not_found' }] } as any;
-      mockGetUser.mockRejectedValue(clerkNotFoundError);
-
-      const result = await service.getClerkUserWithLocalRolesById(userId);
-
-      expect(mockGetUser).toHaveBeenCalledWith(userId);
-      expect(userRepository.findOne).not.toHaveBeenCalled();
-      expect(result).toBeNull();
-    });
-
-    it('should throw InternalServerErrorException if Clerk client throws an unexpected error', async () => {
-      const unexpectedError = new Error('Clerk SDK broke');
-      mockGetUser.mockRejectedValue(unexpectedError);
-
-      await expect(service.getClerkUserWithLocalRolesById(userId)).rejects.toThrow(
-        InternalServerErrorException,
-      );
-      expect(mockGetUser).toHaveBeenCalledWith(userId);
-      expect(userRepository.findOne).not.toHaveBeenCalled();
-    });
-  });
-
-  describe('getClerkUserWithLocalRelationsById', () => {
-    const userId = 'user_clerk_456';
-    const clerkUserInstance = mockClerkUser(userId);
-    const mockTenant = { id: 'tenant_1', name: 'Tenant One' } as Tenant;
-
-    it('should return user with local roles and tenants if found', async () => {
-      const localUserInstance = mockLocalUser(userId, [mockMemberRole], [mockTenant]);
-      mockGetUser.mockResolvedValue(clerkUserInstance);
-      userRepository.findOne.mockResolvedValue(localUserInstance);
-
-      const result = await service.getClerkUserWithLocalRelationsById(userId);
-
-      expect(mockGetUser).toHaveBeenCalledWith(userId);
-      expect(userRepository.findOne).toHaveBeenCalledWith({
-        where: { id: userId },
-        relations: ['roles', 'tenants'],
-      });
-      expect(result).toEqual({
-        ...clerkUserInstance,
-        localRoles: localUserInstance.roles,
-        localTenants: localUserInstance.tenants,
-      });
-    });
-
-    it('should return user with empty local relations if local user not found', async () => {
-      mockGetUser.mockResolvedValue(clerkUserInstance);
-      userRepository.findOne.mockResolvedValue(null); // No local user
-
-      const result = await service.getClerkUserWithLocalRelationsById(userId);
-
-      expect(mockGetUser).toHaveBeenCalledWith(userId);
-      expect(userRepository.findOne).toHaveBeenCalledWith({
-        where: { id: userId },
-        relations: ['roles', 'tenants'],
-      });
-      expect(result).toEqual({
-        ...clerkUserInstance,
-        localRoles: [],
-        localTenants: [],
-      });
-    });
-
-     it('should return user with empty local relations if local user has no roles/tenants', async () => {
-      const localUserNoRelations = mockLocalUser(userId, [], []);
-      mockGetUser.mockResolvedValue(clerkUserInstance);
-      userRepository.findOne.mockResolvedValue(localUserNoRelations);
-
-      const result = await service.getClerkUserWithLocalRelationsById(userId);
-      expect(result).toEqual({
-        ...clerkUserInstance,
-        localRoles: [],
-        localTenants: [],
->>>>>>> 00658283
-      });
-    });
-
-    it('should return null if user not found in Clerk', async () => {
-      const clerkNotFoundError = { status: 404, errors: [{ code: 'resource_not_found' }] } as any;
-      mockGetUser.mockRejectedValue(clerkNotFoundError);
-
-<<<<<<< HEAD
+      });
+
     it('should throw BadRequestException if Clerk API call fails for memberships', async () => {
       mockClerkClient.organizations.getOrganizationMembershipList.mockRejectedValue(new Error('Clerk API Error'));
       await expect(service.getTenantUsers(tenantId)).rejects.toThrow(BadRequestException);
@@ -688,102 +382,6 @@
       
       await expect(service.findById(userId)).rejects.toThrow(NotFoundException);
       expect(mockClerkClient.users.getUser).toHaveBeenCalledWith({ userId });
-=======
-      const result = await service.getClerkUserWithLocalRelationsById(userId);
-
-      expect(mockGetUser).toHaveBeenCalledWith(userId);
-      expect(userRepository.findOne).not.toHaveBeenCalled();
-      expect(result).toBeNull();
-    });
-
-    it('should throw InternalServerErrorException on unexpected Clerk error', async () => {
-      const unexpectedError = new Error('Clerk SDK broke again');
-      mockGetUser.mockRejectedValue(unexpectedError);
-
-      await expect(service.getClerkUserWithLocalRelationsById(userId)).rejects.toThrow(
-        InternalServerErrorException,
-      );
-      expect(mockGetUser).toHaveBeenCalledWith(userId);
-      expect(userRepository.findOne).not.toHaveBeenCalled();
-    });
-  });
-
-  describe('getTenantUsers', () => {
-    const tenantId = 'org_tenant_123';
-    const user1Id = 'user_clerk_tenant_1';
-    const user2Id = 'user_clerk_tenant_2';
-
-    const clerkUser1 = mockClerkUser(user1Id);
-    const clerkUser2 = mockClerkUser(user2Id);
-
-    const membership1 = mockOrgMembership(user1Id, tenantId);
-    const membership2 = mockOrgMembership(user2Id, tenantId);
-
-
-    it('should return users if memberships and users are found in Clerk', async () => {
-      mockGetOrganizationMembershipList.mockResolvedValue({ data: [membership1, membership2], total_count: 2 });
-      mockGetUserList.mockResolvedValue({ data: [clerkUser1, clerkUser2], total_count: 2 });
-
-      const result = await service.getTenantUsers(tenantId);
-
-      expect(mockGetOrganizationMembershipList).toHaveBeenCalledWith({
-        organizationId: tenantId,
-        limit: 200,
-      });
-      expect(mockGetUserList).toHaveBeenCalledWith({
-        userId: [user1Id, user2Id],
-        limit: 2,
-      });
-      expect(result).toEqual([clerkUser1, clerkUser2]);
-    });
-
-    it('should return empty array if no memberships are found', async () => {
-      mockGetOrganizationMembershipList.mockResolvedValue({ data: [], total_count: 0 });
-
-      const result = await service.getTenantUsers(tenantId);
-
-      expect(mockGetOrganizationMembershipList).toHaveBeenCalledWith({
-        organizationId: tenantId,
-        limit: 200,
-      });
-      expect(mockGetUserList).not.toHaveBeenCalled();
-      expect(result).toEqual([]);
-    });
-
-    it('should return empty array if memberships are found but no user IDs (publicUserData.userId is null)', async () => {
-      const membershipNoUserId = { ...membership1, publicUserData: { ...membership1.publicUserData, userId: null } };
-      mockGetOrganizationMembershipList.mockResolvedValue({ data: [membershipNoUserId], total_count: 1 });
-
-      const result = await service.getTenantUsers(tenantId);
-      expect(mockGetOrganizationMembershipList).toHaveBeenCalledWith({ organizationId: tenantId, limit: 200 });
-      expect(mockGetUserList).not.toHaveBeenCalled();
-      expect(result).toEqual([]);
-    });
-    
-    it('should return empty array if memberships are found, user IDs exist, but Clerk getUserList returns empty', async () => {
-      mockGetOrganizationMembershipList.mockResolvedValue({ data: [membership1], total_count: 1 });
-      mockGetUserList.mockResolvedValue({ data: [], total_count: 0 }); // No users found for the IDs
-
-      const result = await service.getTenantUsers(tenantId);
-      expect(mockGetUserList).toHaveBeenCalledWith({ userId: [user1Id], limit: 1 });
-      expect(result).toEqual([]);
-    });
-
-    it('should throw InternalServerErrorException if getOrganizationMembershipList fails', async () => {
-      const error = new Error('Clerk org fetch failed');
-      mockGetOrganizationMembershipList.mockRejectedValue(error);
-
-      await expect(service.getTenantUsers(tenantId)).rejects.toThrow(InternalServerErrorException);
-      expect(mockGetUserList).not.toHaveBeenCalled();
-    });
-
-    it('should throw InternalServerErrorException if getUserList fails', async () => {
-      mockGetOrganizationMembershipList.mockResolvedValue({ data: [membership1], total_count: 1 });
-      const error = new Error('Clerk user list fetch failed');
-      mockGetUserList.mockRejectedValue(error);
-
-      await expect(service.getTenantUsers(tenantId)).rejects.toThrow(InternalServerErrorException);
->>>>>>> 00658283
     });
 
     it('should throw BadRequestException for other clerkClient errors', async () => {
@@ -796,7 +394,6 @@
   });
   
   describe('updateUserRole', () => {
-<<<<<<< HEAD
     const userIdToUpdate = 'userToUpdateRoles123';
     const tenantIdForUpdate = 'tenantForRoleUpdate123';
     const newRolesToAssign = [UserRole.ADMIN, UserRole.MANAGER];
@@ -850,69 +447,6 @@
       
       expect(userRepository.findOne).not.toHaveBeenCalled();
       expect(roleRepository.find).not.toHaveBeenCalled();
-=======
-    const userId = 'user_clerk_update_role_123';
-    const clerkUserInstance = mockClerkUser(userId);
-
-    it('should successfully update user roles and return UserWithLocalRoles DTO', async () => {
-      const localUserInstance = mockLocalUser(userId, [mockMemberRole]); // Start with member role
-      mockGetUser.mockResolvedValue(clerkUserInstance);
-      userRepository.findOne.mockResolvedValue(localUserInstance);
-      roleRepository.find.mockResolvedValue([mockAdminRole]); // Target role is admin
-      userRepository.save.mockResolvedValue({ ...localUserInstance, roles: [mockAdminRole] });
-
-      const result = await service.updateUserRole(userId, [UserRole.ADMIN]);
-
-      expect(mockGetUser).toHaveBeenCalledWith(userId);
-      expect(userRepository.findOne).toHaveBeenCalledWith({ where: { id: userId }, relations: ['roles'] });
-      expect(roleRepository.find).toHaveBeenCalledWith({ where: [{ name: UserRole.ADMIN }] });
-      expect(userRepository.save).toHaveBeenCalledWith(expect.objectContaining({ id: userId, roles: [mockAdminRole] }));
-      expect(result).toEqual({
-        ...clerkUserInstance,
-        localRoles: [mockAdminRole],
-      });
-    });
-
-    it('should throw NotFoundException if user not found in Clerk', async () => {
-      const clerkNotFoundError = { status: 404, errors: [{ code: 'resource_not_found' }] } as any;
-      mockGetUser.mockRejectedValue(clerkNotFoundError);
-
-      await expect(service.updateUserRole(userId, [UserRole.ADMIN])).rejects.toThrow(
-        new NotFoundException(`User with ID ${userId} not found in Clerk.`),
-      );
-      expect(userRepository.findOne).not.toHaveBeenCalled();
-    });
-
-    it('should throw InternalServerErrorException if Clerk getUser fails unexpectedly', async () => {
-      const clerkError = new Error('Clerk network error');
-      mockGetUser.mockRejectedValue(clerkError);
-
-      await expect(service.updateUserRole(userId, [UserRole.ADMIN])).rejects.toThrow(
-        InternalServerErrorException,
-      );
-    });
-    
-    it('should throw NotFoundException if local user record not found', async () => {
-      mockGetUser.mockResolvedValue(clerkUserInstance);
-      userRepository.findOne.mockResolvedValue(null); // No local user
-
-      await expect(service.updateUserRole(userId, [UserRole.ADMIN])).rejects.toThrow(
-        new NotFoundException(`Local user record for ID ${userId} not found. Cannot update roles.`),
-      );
-      expect(roleRepository.find).not.toHaveBeenCalled();
-    });
-
-    it('should throw BadRequestException if one or more role names are invalid', async () => {
-      const localUserInstance = mockLocalUser(userId, [mockMemberRole]);
-      mockGetUser.mockResolvedValue(clerkUserInstance);
-      userRepository.findOne.mockResolvedValue(localUserInstance);
-      // Simulate finding only one of the requested roles
-      roleRepository.find.mockResolvedValue([mockAdminRole]); 
-
-      await expect(service.updateUserRole(userId, [UserRole.ADMIN, 'InvalidRoleName' as UserRole])).rejects.toThrow(
-        new BadRequestException(`The following roles were not found: InvalidRoleName`),
-      );
->>>>>>> 00658283
       expect(userRepository.save).not.toHaveBeenCalled();
     });
 
@@ -971,7 +505,6 @@
       tenants: [{ id: 'tenant123', name: 'Test Tenant' } as Tenant], // Example tenant
     };
 
-<<<<<<< HEAD
     it('should return combined user data with local roles and tenants', async () => {
       mockClerkClient.users.getUser.mockResolvedValue(mockFullClerkUser);
       userRepository.findOne.mockResolvedValue(mockLocalUserWithRoles);
@@ -1024,215 +557,6 @@
       // Check a few other key fields from Clerk user
       expect(result.email).toBe('clerk@example.com');
       expect(result.profilePicture).toBe(mockFullClerkUser.imageUrl);
-=======
-  // describe('Webhook Handlers', () => { // This was the old top-level wrapper
-    // The 'createUser' tests were already partially updated in turn 26.
-    // Consolidating and ensuring all conditions for createUser are met.
-    describe('createUser (Webhook)', () => { // Renaming for clarity
-      const clerkUserId = 'clerk_user_on_create_hook';
-      const mockUserCreatedEvent = {
-        data: {
-          id: clerkUserId,
-          email_addresses: [{ email_address: `${clerkUserId}@example.com`, id:'eal_create', linkedTo:[], verification: {status:'verified', strategy:'email_code', attempts:0, expireAt:0} }],
-          first_name: 'Webhook',
-          last_name: 'Created',
-          // Deliberately no tenant_id here to test it's not used
-        },
-        type: 'user.created'
-      } as any;
-
-      it('should create a new user if not found locally', async () => {
-        userRepository.findOne.mockResolvedValue(null); // User does not exist
-        const newUserFromWebhook = mockLocalUser(clerkUserId, []);
-        // Ensure the create mock doesn't include activeTenantId from webhook
-        userRepository.create.mockImplementation(dto => ({ ...newUserFromWebhook, ...dto, id: clerkUserId, clerkId: clerkUserId }));
-        userRepository.save.mockResolvedValue(newUserFromWebhook);
-
-        const result = await service.createUser(mockUserCreatedEvent);
-
-        expect(userRepository.findOne).toHaveBeenCalledWith({ where: { id: clerkUserId } });
-        expect(userRepository.create).toHaveBeenCalledWith(expect.objectContaining({
-          id: clerkUserId,
-          email: `${clerkUserId}@example.com`,
-          firstName: 'Webhook',
-          lastName: 'Created',
-        }));
-        // Crucially check that activeTenantId was not part of the create DTO from webhook data
-        const createCallArg = userRepository.create.mock.calls[0][0];
-        expect(createCallArg.activeTenantId).toBeUndefined();
-        expect(userRepository.save).toHaveBeenCalledWith(expect.objectContaining({ id: clerkUserId }));
-        expect(result).toEqual(newUserFromWebhook);
-      });
-
-      it('should return existing user if found locally and not call create/save', async () => {
-        const existingLocalUser = mockLocalUser(clerkUserId, [mockMemberRole]);
-        userRepository.findOne.mockResolvedValue(existingLocalUser);
-
-        const result = await service.createUser(mockUserCreatedEvent);
-
-        expect(userRepository.findOne).toHaveBeenCalledWith({ where: { id: clerkUserId } });
-        expect(userRepository.create).not.toHaveBeenCalled();
-        expect(userRepository.save).not.toHaveBeenCalled();
-        expect(result).toEqual(existingLocalUser);
-        // Verify logger was called with info about skipping creation
-        expect(service['logger'].info).toHaveBeenCalledWith(expect.anything(), expect.stringContaining('User already exists. Skipping creation'));
-      });
-    });
-
-    describe('updateUser (Webhook)', () => {
-      const clerkUserId = 'clerk_user_on_update_hook';
-      const mockUserUpdatedEvent = {
-        data: {
-          id: clerkUserId,
-          email_addresses: [{ email_address: `updated_${clerkUserId}@example.com`, id:'eal_update', linkedTo:[], verification: {status:'verified', strategy:'email_code', attempts:0, expireAt:0} }],
-          first_name: 'WebhookUpdated',
-          last_name: 'UserUpdated',
-          // No tenant_id
-        },
-        type: 'user.updated'
-      } as any;
-
-      it('should update an existing user if found locally', async () => {
-        const existingLocalUser = mockLocalUser(clerkUserId, [mockMemberRole]);
-        userRepository.findOne.mockResolvedValue(existingLocalUser);
-        const updatedUser = { ...existingLocalUser, firstName: 'WebhookUpdated' };
-        userRepository.save.mockResolvedValue(updatedUser);
-
-        const result = await service.updateUser(mockUserUpdatedEvent);
-
-        expect(userRepository.findOne).toHaveBeenCalledWith({ where: { id: clerkUserId } });
-        expect(userRepository.create).not.toHaveBeenCalled(); // Should not create
-        expect(userRepository.save).toHaveBeenCalledWith(expect.objectContaining({
-          id: clerkUserId,
-          firstName: 'WebhookUpdated',
-          lastName: 'UserUpdated',
-          email: `updated_${clerkUserId}@example.com`,
-        }));
-        expect(result).toEqual(updatedUser);
-      });
-
-      it('should create a new user if not found locally (upsert logic)', async () => {
-        userRepository.findOne.mockResolvedValue(null); // User does not exist
-        const newUserFromUpdateWebhook = mockLocalUser(clerkUserId, []);
-         userRepository.create.mockImplementation(dto => ({ ...newUserFromUpdateWebhook, ...dto, id: clerkUserId, clerkId: clerkUserId }));
-        userRepository.save.mockResolvedValue(newUserFromUpdateWebhook);
-
-        const result = await service.updateUser(mockUserUpdatedEvent);
-
-        expect(userRepository.findOne).toHaveBeenCalledWith({ where: { id: clerkUserId } });
-        expect(userRepository.create).toHaveBeenCalledWith(expect.objectContaining({
-          id: clerkUserId,
-          email: `updated_${clerkUserId}@example.com`,
-          firstName: 'WebhookUpdated',
-          lastName: 'UserUpdated',
-        }));
-        // Check activeTenantId was not part of create DTO
-        const createCallArg = userRepository.create.mock.calls[0][0];
-        expect(createCallArg.activeTenantId).toBeUndefined();
-        expect(userRepository.save).toHaveBeenCalledWith(expect.objectContaining({ id: clerkUserId }));
-        expect(result).toEqual(newUserFromUpdateWebhook);
-      });
-    });
-
-    describe('deleteUser (Webhook)', () => {
-      const clerkUserId = 'clerk_user_on_delete_hook';
-      const mockUserDeletedEvent = {
-        data: { id: clerkUserId, deleted: true }, // Corrected: 'delete' to 'deleted'
-        type: 'user.deleted'
-      } as any;
-
-
-      it('should delete user if found locally', async () => {
-        const existingLocalUser = mockLocalUser(clerkUserId, [mockMemberRole]);
-        userRepository.findOne.mockResolvedValue(existingLocalUser);
-        userRepository.remove.mockResolvedValue(undefined); // .remove usually doesn't return the entity
-
-        await service.deleteUser(mockUserDeletedEvent);
-
-        expect(userRepository.findOne).toHaveBeenCalledWith({ where: { id: clerkUserId } });
-        expect(userRepository.remove).toHaveBeenCalledWith(existingLocalUser);
-      });
-
-      it('should log and return gracefully if user not found locally', async () => {
-        userRepository.findOne.mockResolvedValue(null); // User does not exist
-
-        await service.deleteUser(mockUserDeletedEvent);
-
-        expect(userRepository.findOne).toHaveBeenCalledWith({ where: { id: clerkUserId } });
-        expect(userRepository.remove).not.toHaveBeenCalled();
-        // Verify logger was called with warning
-        expect(service['logger'].warn).toHaveBeenCalledWith(expect.anything(), expect.stringContaining('User not found. Skipping deletion.'));
-      });
-    });
-  // }); // End of old top-level Webhook Handlers describe
-
-  describe('syncClerkUser', () => {
-    const clerkId = 'clerk_sync_123';
-    const tenantId = 'tenant_sync_456'; // Still needed for creating user with activeTenantId
-    const syncUserData = {
-      email: 'sync@example.com',
-      firstName: 'Synced',
-      lastName: 'User',
-    };
-
-    it('should create a new user if not found locally (with activeTenantId and default role)', async () => {
-      userRepository.findOne.mockResolvedValue(null); // User does not exist locally
-      roleRepository.findOne.mockResolvedValue(mockMemberRole); // Default role
-      const createdUser = mockLocalUser(clerkId, [mockMemberRole]);
-      // Mock create and save for the new user
-      userRepository.create.mockImplementation(dto => ({ ...createdUser, ...dto, id: clerkId, clerkId, activeTenantId: tenantId }));
-      userRepository.save.mockResolvedValue(createdUser);
-
-
-      const result = await service.syncClerkUser(clerkId, tenantId, syncUserData);
-
-      // Verify the findOne call is for the global user ID, without tenant context in the where clause for the initial find
-      expect(userRepository.findOne).toHaveBeenCalledWith({
-        where: { id: clerkId }, // NO tenantId filter here for the initial check
-        relations: ['roles'],
-      });
-      expect(roleRepository.findOne).toHaveBeenCalledWith({ where: { name: UserRole.MEMBER } });
-      expect(userRepository.create).toHaveBeenCalledWith(expect.objectContaining({
-        clerkId,
-        email: syncUserData.email,
-        firstName: syncUserData.firstName,
-        lastName: syncUserData.lastName,
-        activeTenantId: tenantId, // This is set during creation
-        roles: [mockMemberRole],
-      }));
-      expect(userRepository.save).toHaveBeenCalledWith(expect.objectContaining({ id: clerkId }));
-      expect(result).toEqual(createdUser);
-    });
-
-    it('should update an existing user if found locally', async () => {
-      const existingUser = mockLocalUser(clerkId, [mockMemberRole]);
-      userRepository.findOne.mockResolvedValue(existingUser); // User exists
-      const updatedUserData = { ...existingUser, email: 'updated_sync@example.com' };
-      userRepository.save.mockResolvedValue(updatedUserData);
-
-      const result = await service.syncClerkUser(clerkId, tenantId, { email: 'updated_sync@example.com' });
-      
-      expect(userRepository.findOne).toHaveBeenCalledWith({
-        where: { id: clerkId }, // NO tenantId filter here
-        relations: ['roles'],
-      });
-      expect(userRepository.create).not.toHaveBeenCalled();
-      expect(userRepository.save).toHaveBeenCalledWith(expect.objectContaining({
-        id: clerkId,
-        email: 'updated_sync@example.com',
-      }));
-      expect(result).toEqual(updatedUserData);
-    });
-
-    it('should throw BadRequestException if default role not found when creating user', async () => {
-      userRepository.findOne.mockResolvedValue(null); // User does not exist
-      roleRepository.findOne.mockResolvedValue(null); // Default role not found!
-
-      await expect(service.syncClerkUser(clerkId, tenantId, syncUserData)).rejects.toThrow(
-        BadRequestException,
-      );
-      expect(roleRepository.findOne).toHaveBeenCalledWith({ where: { name: UserRole.MEMBER } });
->>>>>>> 00658283
     });
   });
 
