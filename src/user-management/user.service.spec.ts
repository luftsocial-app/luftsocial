--- conflicted
+++ resolved
@@ -8,7 +8,6 @@
 import { UserRole } from '../common/enums/roles';
 import { PinoLogger } from 'nestjs-pino';
 import { TenantService } from './tenant.service';
-<<<<<<< HEAD
 import { CLERK_CLIENT } from '../clerk/clerk.provider'; // Import CLERK_CLIENT token
 import { ClerkClient, User as ClerkUserType } from '@clerk/backend'; // For types
 import { BadRequestException, NotFoundException } from '@nestjs/common';
@@ -46,26 +45,11 @@
   // other fields from User entity
 } as User;
 
-=======
-import { UserWebhookEvent } from '@clerk/express'; // Import UserWebhookEvent
-import { BadRequestException, NotFoundException } from '@nestjs/common';
-
-
-// Mock PinoLogger
-const mockPinoLogger = {
-  setContext: jest.fn(),
-  info: jest.fn(),
-  error: jest.fn(),
-  warn: jest.fn(),
-  debug: jest.fn(),
-};
->>>>>>> d7032fc7
 
 describe('UserService', () => {
   let service: UserService;
   let userRepository: jest.Mocked<Repository<User>>;
   let roleRepository: jest.Mocked<Repository<Role>>;
-<<<<<<< HEAD
   // No tenantRepository directly used by UserService methods being refactored, but keep if other tests use it.
   // let tenantRepository: jest.Mocked<Repository<Tenant>>;
   let mockClerkClient: jest.Mocked<ClerkClient>;
@@ -114,37 +98,10 @@
         getOrganizationMembershipList: mockGetOrganizationMembershipList,
       },
     };
-=======
-  let tenantRepository: jest.Mocked<Repository<Tenant>>; // Added TenantRepository mock
-
-  const mockUserClerkId = 'user_clerk123';
-  const mockTenantId = 'tenant-uuid-1';
-  const mockOtherTenantId = 'tenant-uuid-2';
-
-  const mockMemberRole = { id: 1, name: UserRole.MEMBER } as Role;
-  const mockAdminRole = { id: 2, name: UserRole.ADMIN } as Role;
-
-  let mockUserEntity: User;
-
-  beforeEach(async () => {
-    // Reset mockUserEntity before each test to avoid test interference
-    mockUserEntity = {
-      id: mockUserClerkId, // Assuming User.id is the Clerk ID
-      clerkId: mockUserClerkId,
-      email: 'test@example.com',
-      username: 'testuser',
-      firstName: 'John',
-      lastName: 'Doe',
-      activeTenantId: mockTenantId,
-      roles: [mockMemberRole],
-      tenants: [{ id: mockTenantId } as Tenant, { id: mockOtherTenantId } as Tenant], // User belongs to two tenants
-    } as User;
->>>>>>> d7032fc7
 
     const module: TestingModule = await Test.createTestingModule({
       providers: [
         UserService,
-<<<<<<< HEAD
         UserService,
         {
           provide: PinoLogger,
@@ -164,38 +121,6 @@
         {
           provide: CLERK_CLIENT, // Use the imported token
           useFactory: clerkClientMockFactory, // Use the factory for the mock
-=======
-        { provide: PinoLogger, useValue: mockPinoLogger },
-        { provide: TenantService, useValue: { /* mock TenantService methods if directly used */ } },
-        {
-          provide: getRepositoryToken(User),
-          useValue: {
-            create: jest.fn(),
-            save: jest.fn(),
-            findOne: jest.fn(),
-            find: jest.fn(),
-            remove: jest.fn(),
-          },
-        },
-        {
-          provide: getRepositoryToken(Role),
-          useValue: {
-            findOne: jest.fn(),
-            find: jest.fn(),
-          },
-        },
-        {
-          provide: getRepositoryToken(Tenant), // Provide TenantRepository
-          useValue: {
-            findOneBy: jest.fn(), // Mock findOneBy if used by syncClerkUser
-          },
-        },
-        {
-          provide: 'CLERK_CLIENT', // Keep CLERK_CLIENT if other methods use it directly
-          useValue: {
-            users: { getUserList: jest.fn().mockResolvedValue({ data: [mockUserEntity] }) },
-          },
->>>>>>> d7032fc7
         },
       ],
     }).compile();
@@ -203,17 +128,12 @@
     service = module.get<UserService>(UserService);
     userRepository = module.get(getRepositoryToken(User));
     roleRepository = module.get(getRepositoryToken(Role));
-<<<<<<< HEAD
     // tenantRepository = module.get(getRepositoryToken(Tenant));
     mockClerkClient = module.get(CLERK_CLIENT);
-=======
-    tenantRepository = module.get(getRepositoryToken(Tenant)); // Get TenantRepository
->>>>>>> d7032fc7
 
     jest.clearAllMocks();
   });
 
-<<<<<<< HEAD
   describe('Webhook Handlers', () => {
     describe('createUser', () => { // Assuming 'handleUserCreation' was a typo for 'createUser'
       const mockWebhookData = {
@@ -247,72 +167,12 @@
         expect(userRepository.save).toHaveBeenCalledWith(mockLocalUserEntity);
         expect(result).toEqual(mockLocalUserEntity);
       });
-=======
-  describe('createUser', () => {
-    const mockUserCreatedEvent = {
-      data: {
-        id: 'newUserClerkId',
-        email_addresses: [{ id: 'ead1', email_address: 'newuser@example.com' }],
-        primary_email_address_id: 'ead1',
-        first_name: 'New',
-        last_name: 'User',
-        username: 'newbie',
-      },
-      type: 'user.created',
-    } as UserWebhookEvent;
-
-    it('should create a user with activeTenantId if provided', async () => {
-      const newTenantId = 'new-personal-tenant-id';
-      const expectedUserObject = {
-        id: mockUserCreatedEvent.data.id,
-        clerkId: mockUserCreatedEvent.data.id,
-        email: 'newuser@example.com',
-        username: 'newbie',
-        firstName: 'New',
-        lastName: 'User',
-        activeTenantId: newTenantId,
-      };
-      userRepository.create.mockReturnValue(expectedUserObject as User);
-      userRepository.save.mockResolvedValue(expectedUserObject as User);
-
-      const result = await service.createUser(mockUserCreatedEvent, newTenantId);
-
-      expect(userRepository.create).toHaveBeenCalledWith(expectedUserObject);
-      expect(userRepository.save).toHaveBeenCalledWith(expectedUserObject as User);
-      expect(result.activeTenantId).toBe(newTenantId);
-    });
-
-    it('should create a user with activeTenantId as null if not provided', async () => {
-      const expectedUserObject = {
-        id: mockUserCreatedEvent.data.id,
-        clerkId: mockUserCreatedEvent.data.id,
-        email: 'newuser@example.com',
-        username: 'newbie',
-        firstName: 'New',
-        lastName: 'User',
-        activeTenantId: null,
-      };
-      userRepository.create.mockReturnValue(expectedUserObject as User);
-      userRepository.save.mockResolvedValue(expectedUserObject as User);
-      
-      const result = await service.createUser(mockUserCreatedEvent);
-      
-      expect(userRepository.create).toHaveBeenCalledWith(expectedUserObject);
-      expect(userRepository.save).toHaveBeenCalledWith(expectedUserObject as User);
-      expect(result.activeTenantId).toBeNull();
-    });
-
-    it('should throw BadRequestException if primary email is missing', async () => {
-        const eventWithoutEmail = { ...mockUserCreatedEvent, data: { ...mockUserCreatedEvent.data, email_addresses: [], primary_email_address_id: null }};
-        await expect(service.createUser(eventWithoutEmail)).rejects.toThrow(BadRequestException);
->>>>>>> d7032fc7
     });
 
     // Add similar tests for updateUser and deleteUser if they exist and are webhook handlers
     // These tests should primarily verify interactions with userRepository (create, save, findOne, remove)
   });
 
-<<<<<<< HEAD
   describe('syncClerkUser', () => {
     const clerkId = 'clerkUserToSync123';
     const tenantId = 'tenantForSync123';
@@ -356,22 +216,10 @@
       const updatedUserData = { email: 'updatedsync@example.com' };
       const expectedSavedUser = { ...existingUser, ...updatedUserData };
       userRepository.save.mockResolvedValueOnce(expectedSavedUser);
-=======
-  describe('updateUserRole', () => {
-    it('should update user roles successfully for a user in the specified tenant', async () => {
-      userRepository.findOne.mockResolvedValue(mockUserEntity); // User found with activeTenantId = mockTenantId
-      roleRepository.find.mockResolvedValue([mockAdminRole]);
-      
-      const expectedSavedUser = { ...mockUserEntity, roles: [mockAdminRole] };
-      userRepository.save.mockResolvedValue(expectedSavedUser);
-
-      const result = await service.updateUserRole(mockUserClerkId, [UserRole.ADMIN], mockTenantId);
->>>>>>> d7032fc7
 
       const result = await service.syncClerkUser(clerkId, tenantId, updatedUserData);
       
       expect(userRepository.findOne).toHaveBeenCalledWith({
-<<<<<<< HEAD
         where: { id: clerkId, tenants: { id: tenantId } },
         relations: ['roles'],
       });
@@ -514,62 +362,9 @@
     it('should throw BadRequestException if Clerk API call fails for memberships', async () => {
       mockClerkClient.organizations.getOrganizationMembershipList.mockRejectedValue(new Error('Clerk API Error'));
       await expect(service.getTenantUsers(tenantId)).rejects.toThrow(BadRequestException);
-=======
-        where: { id: mockUserClerkId, activeTenantId: mockTenantId },
-        relations: ['roles'],
-      });
-      expect(roleRepository.find).toHaveBeenCalledWith({
-        where: [{ name: UserRole.ADMIN }],
-      });
-      expect(userRepository.save).toHaveBeenCalledWith(expect.objectContaining({ roles: [mockAdminRole] }));
-      expect(result.roles).toEqual([mockAdminRole]);
-    });
-
-    it('should throw BadRequestException if user not found in tenant', async () => {
-      userRepository.findOne.mockResolvedValue(null);
-      await expect(service.updateUserRole(mockUserClerkId, [UserRole.ADMIN], mockTenantId)).rejects.toThrow(BadRequestException);
-    });
-    
-    it('should throw BadRequestException if one or more roles not found', async () => {
-        userRepository.findOne.mockResolvedValue(mockUserEntity);
-        roleRepository.find.mockResolvedValue([]); // No roles found
-        await expect(service.updateUserRole(mockUserClerkId, [UserRole.ADMIN], mockTenantId)).rejects.toThrow(BadRequestException);
-    });
-  });
-
-  describe('findById (previously findUser)', () => {
-    it('should find user by clerkId and scope to tenantId if user is in tenant', async () => {
-      userRepository.findOne.mockResolvedValue(mockUserEntity); // mockUserEntity.tenants includes mockTenantId
-      const result = await service.findById(mockUserClerkId, mockTenantId);
-      expect(userRepository.findOne).toHaveBeenCalledWith({
-        where: { clerkId: mockUserClerkId },
-        relations: ['roles', 'tenants'],
-      });
-      expect(result).toEqual(mockUserEntity);
-    });
-
-    it('should return null if user found by clerkId but not in specified tenantIdToScope', async () => {
-      userRepository.findOne.mockResolvedValue(mockUserEntity);
-      const result = await service.findById(mockUserClerkId, 'non-member-tenant-id');
-      expect(userRepository.findOne).toHaveBeenCalledWith({
-        where: { clerkId: mockUserClerkId },
-        relations: ['roles', 'tenants'],
-      });
-      expect(result).toBeNull();
-    });
-
-    it('should find user by clerkId without tenant scope if tenantIdToScope is not provided', async () => {
-      userRepository.findOne.mockResolvedValue(mockUserEntity);
-      const result = await service.findById(mockUserClerkId);
-      expect(userRepository.findOne).toHaveBeenCalledWith({
-        where: { clerkId: mockUserClerkId },
-        relations: ['roles', 'tenants'],
-      });
-      expect(result).toEqual(mockUserEntity);
->>>>>>> d7032fc7
-    });
-
-<<<<<<< HEAD
+    });
+  });
+
   // Placeholder for the new findById tests
   describe('findById (New Implementation)', () => {
     const userId = 'clerkUser123';
@@ -653,12 +448,6 @@
       expect(userRepository.findOne).not.toHaveBeenCalled();
       expect(roleRepository.find).not.toHaveBeenCalled();
       expect(userRepository.save).not.toHaveBeenCalled();
-=======
-    it('should return null if user not found by clerkId', async () => {
-      userRepository.findOne.mockResolvedValue(null);
-      const result = await service.findById('nonexistent-clerk-id');
-      expect(result).toBeNull();
->>>>>>> d7032fc7
     });
 
     it('should throw NotFoundException if local user record not found', async () => {
@@ -692,7 +481,6 @@
       });
   });
   
-<<<<<<< HEAD
   // Placeholder for findUserWithRelations tests
   describe('findUserWithRelations', () => {
     const userId = 'clerkUser123';
@@ -748,7 +536,165 @@
       await expect(service.findUserWithRelations(userId)).rejects.toThrow(NotFoundException);
       expect(mockClerkClient.users.getUser).toHaveBeenCalledWith({ userId });
       expect(userRepository.findOne).not.toHaveBeenCalled();
-=======
+    });
+
+    it('should return Clerk user data with empty roles/tenants if local user not found', async () => {
+      mockClerkClient.users.getUser.mockResolvedValue(mockFullClerkUser);
+      userRepository.findOne.mockResolvedValue(null); // No local record
+
+      const result = await service.findUserWithRelations(userId);
+
+      expect(mockClerkClient.users.getUser).toHaveBeenCalledWith({ userId });
+      expect(userRepository.findOne).toHaveBeenCalledWith({
+        where: { id: userId },
+        relations: ['roles', 'tenants'],
+      });
+
+      expect(result.id).toBe(mockFullClerkUser.id);
+      expect(result.firstName).toBe(mockFullClerkUser.firstName);
+      expect(result.roles).toEqual([]);
+      expect(result.tenants).toEqual([]);
+      // Check a few other key fields from Clerk user
+      expect(result.email).toBe('clerk@example.com');
+      expect(result.profilePicture).toBe(mockFullClerkUser.imageUrl);
+    });
+  });
+
+  describe('validateUsersAreInTenant', () => {
+    const tenantId = 'org_tenantValid123';
+    let mockUserList: ClerkUserType[];
+
+    beforeEach(() => {
+      // Reset mockUserList for each test
+      mockUserList = [
+        {
+          ...mockClerkUser, id: 'user1',
+          organizationMemberships: [{ organization: { id: tenantId } } as any], // User1 is in tenant
+        },
+        {
+          ...mockClerkUser, id: 'user2',
+          organizationMemberships: [{ organization: { id: 'org_otherTenant' } } as any], // User2 is in another tenant
+        },
+        {
+          ...mockClerkUser, id: 'user3',
+          organizationMemberships: [{ organization: { id: tenantId } } as any, { organization: { id: 'org_otherTenant' } } as any], // User3 is in multiple, including target
+        },
+        {
+          ...mockClerkUser, id: 'user4', // User4 has no organizationMemberships property for testing that case
+          organizationMemberships: undefined, 
+        },
+        {
+            ...mockClerkUser, id: 'user5', // User5 has empty organizationMemberships array
+            organizationMemberships: [],
+        },
+      ];
+      mockClerkClient.users.getUserList.mockResolvedValue({ data: [], totalCount: 0 }); // Default to no users found
+    });
+
+    it('should return empty arrays if userIds input is empty', async () => {
+      const result = await service.validateUsersAreInTenant([], tenantId);
+      expect(result.validClerkUsers).toEqual([]);
+      expect(result.invalidUserIds).toEqual([]);
+      expect(mockClerkClient.users.getUserList).not.toHaveBeenCalled();
+    });
+
+    it('should return all users as valid if all are found and in the tenant', async () => {
+      const userIds = ['user1', 'user3'];
+      const relevantUsers = mockUserList.filter(u => userIds.includes(u.id));
+      mockClerkClient.users.getUserList.mockResolvedValue({ data: relevantUsers, totalCount: relevantUsers.length });
+      
+      const result = await service.validateUsersAreInTenant(userIds, tenantId);
+      
+      expect(mockClerkClient.users.getUserList).toHaveBeenCalledWith({ userId: userIds });
+      expect(result.validClerkUsers.length).toBe(2);
+      expect(result.validClerkUsers.map(u => u.id).sort()).toEqual(['user1', 'user3'].sort());
+      expect(result.invalidUserIds).toEqual([]);
+    });
+
+    it('should correctly identify valid and invalid users (not in tenant)', async () => {
+      const userIds = ['user1', 'user2']; // user1 in tenant, user2 not
+      const relevantUsers = mockUserList.filter(u => userIds.includes(u.id));
+      mockClerkClient.users.getUserList.mockResolvedValue({ data: relevantUsers, totalCount: relevantUsers.length });
+
+      const result = await service.validateUsersAreInTenant(userIds, tenantId);
+      expect(result.validClerkUsers.length).toBe(1);
+      expect(result.validClerkUsers[0].id).toBe('user1');
+      expect(result.invalidUserIds).toEqual(['user2']);
+    });
+
+    it('should correctly identify valid and invalid users (including not found in Clerk)', async () => {
+      const userIds = ['user1', 'userNotFound', 'user2']; // user1 valid, userNotFound not in Clerk, user2 not in tenant
+      const usersReturnedByClerk = mockUserList.filter(u => u.id === 'user1' || u.id === 'user2');
+      mockClerkClient.users.getUserList.mockResolvedValue({ data: usersReturnedByClerk, totalCount: usersReturnedByClerk.length });
+
+      const result = await service.validateUsersAreInTenant(userIds, tenantId);
+      expect(result.validClerkUsers.length).toBe(1);
+      expect(result.validClerkUsers[0].id).toBe('user1');
+      expect(result.invalidUserIds.sort()).toEqual(['userNotFound', 'user2'].sort());
+    });
+    
+    it('should handle users with undefined or empty organizationMemberships as not in tenant', async () => {
+        const userIds = ['user1', 'user4', 'user5']; // user1 valid, user4 undefined memberships, user5 empty memberships
+        const relevantUsers = mockUserList.filter(u => userIds.includes(u.id));
+        mockClerkClient.users.getUserList.mockResolvedValue({ data: relevantUsers, totalCount: relevantUsers.length });
+  
+        const result = await service.validateUsersAreInTenant(userIds, tenantId);
+        expect(result.validClerkUsers.length).toBe(1);
+        expect(result.validClerkUsers[0].id).toBe('user1');
+        expect(result.invalidUserIds.sort()).toEqual(['user4', 'user5'].sort());
+      });
+
+    it('should return all users as invalid if none are in the tenant', async () => {
+      const userIds = ['user2', 'user4'];
+      const relevantUsers = mockUserList.filter(u => userIds.includes(u.id));
+      mockClerkClient.users.getUserList.mockResolvedValue({ data: relevantUsers, totalCount: relevantUsers.length });
+      
+      const result = await service.validateUsersAreInTenant(userIds, tenantId);
+      expect(result.validClerkUsers).toEqual([]);
+      expect(result.invalidUserIds.sort()).toEqual(['user2', 'user4'].sort());
+    });
+
+    it('should return all userIds as invalid if Clerk returns no users', async () => {
+      const userIds = ['userNotFound1', 'userNotFound2'];
+      mockClerkClient.users.getUserList.mockResolvedValue({ data: [], totalCount: 0 }); // No users found
+
+      const result = await service.validateUsersAreInTenant(userIds, tenantId);
+      expect(result.validClerkUsers).toEqual([]);
+      expect(result.invalidUserIds.sort()).toEqual(userIds.sort());
+    });
+    
+    it('should return all userIds as invalid if clerkClient.users.getUserList throws an error', async () => {
+        const userIds = ['user1', 'user2'];
+        const clerkError = new Error('Clerk API error');
+        mockClerkClient.users.getUserList.mockRejectedValue(clerkError);
+  
+        const result = await service.validateUsersAreInTenant(userIds, tenantId);
+        expect(result.validClerkUsers).toEqual([]);
+        expect(result.invalidUserIds.sort()).toEqual(userIds.sort());
+        expect(loggerMock.error).toHaveBeenCalledWith(
+            { error: clerkError, userIds, tenantId },
+            'Error fetching users from Clerk in validateUsersAreInTenant'
+          );
+      });
+
+    it('should handle mixed case: some found and valid, some found but not in tenant, some not found in Clerk', async () => {
+      const userIds = ['user1', 'user2', 'user3', 'userNotFound', 'user4', 'user5'];
+      // user1 (valid), user2 (not in tenant), user3 (valid), user4 (no membership prop), user5 (empty membership array)
+      // userNotFound (not in Clerk)
+      const usersReturnedByClerk = mockUserList.filter(u => u.id !== 'userNotFound'); // All except userNotFound
+      mockClerkClient.users.getUserList.mockResolvedValue({ data: usersReturnedByClerk, totalCount: usersReturnedByClerk.length });
+
+      const result = await service.validateUsersAreInTenant(userIds, tenantId);
+      
+      expect(result.validClerkUsers.map(u => u.id).sort()).toEqual(['user1', 'user3'].sort());
+      expect(result.invalidUserIds.sort()).toEqual(['user2', 'user4', 'user5', 'userNotFound'].sort());
+    });
+
+    // Note: The current implementation of `validateUsersAreInTenant` does not use the N+1 fallback
+    // `clerkClient.organizations.getOrganizationMembershipList`. If that part were to be activated,
+    // additional tests would be needed to cover its mocking and behavior.
+  });
+  
   describe('syncClerkUser', () => {
     const syncClerkId = 'syncUserClerk123';
     const syncTenantId = 'syncTenant123';
@@ -820,164 +766,7 @@
         expect(tenantRepository.findOneBy).toHaveBeenCalledWith({ id: syncTenantId });
         expect(result.tenants).toContainEqual(mockTenantForSync);
         expect(userRepository.save).toHaveBeenCalledWith(mockSyncedUser);
->>>>>>> d7032fc7
-    });
-
-    it('should return Clerk user data with empty roles/tenants if local user not found', async () => {
-      mockClerkClient.users.getUser.mockResolvedValue(mockFullClerkUser);
-      userRepository.findOne.mockResolvedValue(null); // No local record
-
-      const result = await service.findUserWithRelations(userId);
-
-      expect(mockClerkClient.users.getUser).toHaveBeenCalledWith({ userId });
-      expect(userRepository.findOne).toHaveBeenCalledWith({
-        where: { id: userId },
-        relations: ['roles', 'tenants'],
-      });
-
-      expect(result.id).toBe(mockFullClerkUser.id);
-      expect(result.firstName).toBe(mockFullClerkUser.firstName);
-      expect(result.roles).toEqual([]);
-      expect(result.tenants).toEqual([]);
-      // Check a few other key fields from Clerk user
-      expect(result.email).toBe('clerk@example.com');
-      expect(result.profilePicture).toBe(mockFullClerkUser.imageUrl);
-    });
-  });
-
-  describe('validateUsersAreInTenant', () => {
-    const tenantId = 'org_tenantValid123';
-    let mockUserList: ClerkUserType[];
-
-    beforeEach(() => {
-      // Reset mockUserList for each test
-      mockUserList = [
-        {
-          ...mockClerkUser, id: 'user1',
-          organizationMemberships: [{ organization: { id: tenantId } } as any], // User1 is in tenant
-        },
-        {
-          ...mockClerkUser, id: 'user2',
-          organizationMemberships: [{ organization: { id: 'org_otherTenant' } } as any], // User2 is in another tenant
-        },
-        {
-          ...mockClerkUser, id: 'user3',
-          organizationMemberships: [{ organization: { id: tenantId } } as any, { organization: { id: 'org_otherTenant' } } as any], // User3 is in multiple, including target
-        },
-        {
-          ...mockClerkUser, id: 'user4', // User4 has no organizationMemberships property for testing that case
-          organizationMemberships: undefined, 
-        },
-        {
-            ...mockClerkUser, id: 'user5', // User5 has empty organizationMemberships array
-            organizationMemberships: [],
-        },
-      ];
-      mockClerkClient.users.getUserList.mockResolvedValue({ data: [], totalCount: 0 }); // Default to no users found
-    });
-
-    it('should return empty arrays if userIds input is empty', async () => {
-      const result = await service.validateUsersAreInTenant([], tenantId);
-      expect(result.validClerkUsers).toEqual([]);
-      expect(result.invalidUserIds).toEqual([]);
-      expect(mockClerkClient.users.getUserList).not.toHaveBeenCalled();
-    });
-
-    it('should return all users as valid if all are found and in the tenant', async () => {
-      const userIds = ['user1', 'user3'];
-      const relevantUsers = mockUserList.filter(u => userIds.includes(u.id));
-      mockClerkClient.users.getUserList.mockResolvedValue({ data: relevantUsers, totalCount: relevantUsers.length });
-      
-      const result = await service.validateUsersAreInTenant(userIds, tenantId);
-      
-      expect(mockClerkClient.users.getUserList).toHaveBeenCalledWith({ userId: userIds });
-      expect(result.validClerkUsers.length).toBe(2);
-      expect(result.validClerkUsers.map(u => u.id).sort()).toEqual(['user1', 'user3'].sort());
-      expect(result.invalidUserIds).toEqual([]);
-    });
-
-    it('should correctly identify valid and invalid users (not in tenant)', async () => {
-      const userIds = ['user1', 'user2']; // user1 in tenant, user2 not
-      const relevantUsers = mockUserList.filter(u => userIds.includes(u.id));
-      mockClerkClient.users.getUserList.mockResolvedValue({ data: relevantUsers, totalCount: relevantUsers.length });
-
-      const result = await service.validateUsersAreInTenant(userIds, tenantId);
-      expect(result.validClerkUsers.length).toBe(1);
-      expect(result.validClerkUsers[0].id).toBe('user1');
-      expect(result.invalidUserIds).toEqual(['user2']);
-    });
-
-    it('should correctly identify valid and invalid users (including not found in Clerk)', async () => {
-      const userIds = ['user1', 'userNotFound', 'user2']; // user1 valid, userNotFound not in Clerk, user2 not in tenant
-      const usersReturnedByClerk = mockUserList.filter(u => u.id === 'user1' || u.id === 'user2');
-      mockClerkClient.users.getUserList.mockResolvedValue({ data: usersReturnedByClerk, totalCount: usersReturnedByClerk.length });
-
-      const result = await service.validateUsersAreInTenant(userIds, tenantId);
-      expect(result.validClerkUsers.length).toBe(1);
-      expect(result.validClerkUsers[0].id).toBe('user1');
-      expect(result.invalidUserIds.sort()).toEqual(['userNotFound', 'user2'].sort());
-    });
-    
-    it('should handle users with undefined or empty organizationMemberships as not in tenant', async () => {
-        const userIds = ['user1', 'user4', 'user5']; // user1 valid, user4 undefined memberships, user5 empty memberships
-        const relevantUsers = mockUserList.filter(u => userIds.includes(u.id));
-        mockClerkClient.users.getUserList.mockResolvedValue({ data: relevantUsers, totalCount: relevantUsers.length });
-  
-        const result = await service.validateUsersAreInTenant(userIds, tenantId);
-        expect(result.validClerkUsers.length).toBe(1);
-        expect(result.validClerkUsers[0].id).toBe('user1');
-        expect(result.invalidUserIds.sort()).toEqual(['user4', 'user5'].sort());
-      });
-
-    it('should return all users as invalid if none are in the tenant', async () => {
-      const userIds = ['user2', 'user4'];
-      const relevantUsers = mockUserList.filter(u => userIds.includes(u.id));
-      mockClerkClient.users.getUserList.mockResolvedValue({ data: relevantUsers, totalCount: relevantUsers.length });
-      
-      const result = await service.validateUsersAreInTenant(userIds, tenantId);
-      expect(result.validClerkUsers).toEqual([]);
-      expect(result.invalidUserIds.sort()).toEqual(['user2', 'user4'].sort());
-    });
-
-    it('should return all userIds as invalid if Clerk returns no users', async () => {
-      const userIds = ['userNotFound1', 'userNotFound2'];
-      mockClerkClient.users.getUserList.mockResolvedValue({ data: [], totalCount: 0 }); // No users found
-
-      const result = await service.validateUsersAreInTenant(userIds, tenantId);
-      expect(result.validClerkUsers).toEqual([]);
-      expect(result.invalidUserIds.sort()).toEqual(userIds.sort());
-    });
-    
-    it('should return all userIds as invalid if clerkClient.users.getUserList throws an error', async () => {
-        const userIds = ['user1', 'user2'];
-        const clerkError = new Error('Clerk API error');
-        mockClerkClient.users.getUserList.mockRejectedValue(clerkError);
-  
-        const result = await service.validateUsersAreInTenant(userIds, tenantId);
-        expect(result.validClerkUsers).toEqual([]);
-        expect(result.invalidUserIds.sort()).toEqual(userIds.sort());
-        expect(loggerMock.error).toHaveBeenCalledWith(
-            { error: clerkError, userIds, tenantId },
-            'Error fetching users from Clerk in validateUsersAreInTenant'
-          );
-      });
-
-    it('should handle mixed case: some found and valid, some found but not in tenant, some not found in Clerk', async () => {
-      const userIds = ['user1', 'user2', 'user3', 'userNotFound', 'user4', 'user5'];
-      // user1 (valid), user2 (not in tenant), user3 (valid), user4 (no membership prop), user5 (empty membership array)
-      // userNotFound (not in Clerk)
-      const usersReturnedByClerk = mockUserList.filter(u => u.id !== 'userNotFound'); // All except userNotFound
-      mockClerkClient.users.getUserList.mockResolvedValue({ data: usersReturnedByClerk, totalCount: usersReturnedByClerk.length });
-
-      const result = await service.validateUsersAreInTenant(userIds, tenantId);
-      
-      expect(result.validClerkUsers.map(u => u.id).sort()).toEqual(['user1', 'user3'].sort());
-      expect(result.invalidUserIds.sort()).toEqual(['user2', 'user4', 'user5', 'userNotFound'].sort());
-    });
-
-    // Note: The current implementation of `validateUsersAreInTenant` does not use the N+1 fallback
-    // `clerkClient.organizations.getOrganizationMembershipList`. If that part were to be activated,
-    // additional tests would be needed to cover its mocking and behavior.
+    });
   });
 
   // Placeholder for other tests like getTenantUsers, deleteUser etc.
