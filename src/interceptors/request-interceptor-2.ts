import {
  Injectable,
  NestInterceptor,
  ExecutionContext,
  CallHandler,
} from '@nestjs/common';
import { Observable } from 'rxjs';
import { tap } from 'rxjs/operators';

@Injectable()
export class RequestInterceptor implements NestInterceptor {
  intercept(context: ExecutionContext, next: CallHandler): Observable<any> {
    const request = context.switchToHttp().getRequest();
<<<<<<< HEAD
    console.log('Intercepted Request:', request.user, request.body);
=======
    console.log('Intercepted Request:', {
      user: request.user,
      body: request.body,
    });
>>>>>>> f8b73ccc

    // You can manipulate the request here if necessary
    // For example, add custom headers or log specific data

    // Proceed to the next handler
    return next.handle().pipe(
      tap((data) => {
        // You can manipulate the response data if needed
        console.log('Response:', data);
      }),
    );
  }
}<|MERGE_RESOLUTION|>--- conflicted
+++ resolved
@@ -11,14 +11,10 @@
 export class RequestInterceptor implements NestInterceptor {
   intercept(context: ExecutionContext, next: CallHandler): Observable<any> {
     const request = context.switchToHttp().getRequest();
-<<<<<<< HEAD
-    console.log('Intercepted Request:', request.user, request.body);
-=======
     console.log('Intercepted Request:', {
       user: request.user,
       body: request.body,
     });
->>>>>>> f8b73ccc
 
     // You can manipulate the request here if necessary
     // For example, add custom headers or log specific data
