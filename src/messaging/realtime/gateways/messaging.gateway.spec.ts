--- conflicted
+++ resolved
@@ -11,9 +11,6 @@
 import { SuccessResponse } from '../interfaces/socket.interfaces';
 import { MessageStatus } from '../../../common/enums/messaging';
 import { PinoLogger } from 'nestjs-pino';
-<<<<<<< HEAD
-
-=======
 import { ContentSanitizer } from '../../shared/utils/content-sanitizer';
 import { ParticipantEventHandler } from './usecases/participants.events';
 import { MessageEventHandler } from './usecases/message.events';
@@ -53,7 +50,6 @@
     setTenantId: jest.fn(),
   })),
 }));
->>>>>>> 6af5b91c
 describe('MessagingGateway', () => {
   let gateway: MessagingGateway;
   let participantHandler: jest.Mocked<ParticipantEventHandler>;
@@ -269,11 +265,7 @@
     it('should log initialization message', () => {
       logger = gateway['logger'] as PinoLogger; // Assign the mocked logger
       const loggerSpy = jest.spyOn(logger, 'info');
-<<<<<<< HEAD
-      gateway.afterInit();
-=======
       gateway.afterInit(mockServer);
->>>>>>> 6af5b91c
       expect(loggerSpy).toHaveBeenCalledWith('WebSocket Gateway initialized');
       loggerSpy.mockRestore();
     });
@@ -390,130 +382,10 @@
   });
 
   describe('handleMessage', () => {
-<<<<<<< HEAD
-    const mockPayload = {
-      conversationId: mockConversationId,
-      content: 'Test message',
-    };
-
-    beforeEach(() => {
-      // Mock the isThrottled method to always return false (not throttled)
-      jest.spyOn(gateway as any, 'isThrottled').mockReturnValue(false);
-    });
-
-    it('should return error if throttled', async () => {
-      // Override the mock to return true (throttled)
-      (gateway as any).isThrottled.mockReturnValue(true);
-
-      const result = await gateway.handleMessage(mockClient, mockPayload);
-
-      expect(result.success).toBeFalsy();
-      expect(result.error.code).toBe('RATE_LIMITED');
-    });
-
-    it('should return error if validation fails', async () => {
-      messageValidator.validateNewMessage.mockReturnValue('Validation error');
-
-      const result = await gateway.handleMessage(mockClient, mockPayload);
-
-      expect(result.success).toBeFalsy();
-      expect(result.error.code).toBe('VALIDATION_ERROR');
-    });
-
-    it('should return error if user lacks access', async () => {
-      messageValidator.validateNewMessage.mockReturnValue(null);
-      conversationService.validateAccess.mockResolvedValue(false);
-
-      const result = await gateway.handleMessage(mockClient, mockPayload);
-
-      expect(result.success).toBeFalsy();
-      expect(result.error.code).toBe('ACCESS_DENIED');
-    });
-
-    it('should create message and emit event on success', async () => {
-      // Setup mocks for success path
-      messageValidator.validateNewMessage.mockReturnValue(null);
-      conversationService.validateAccess.mockResolvedValue(true);
-      messageService.createMessage.mockResolvedValue(mockMessage);
-      conversationService.getConversation.mockResolvedValue(
-        mockConversation as ConversationEntity,
-      );
-
-      const result = await gateway.handleMessage(mockClient, mockPayload);
-
-      // Verify message was created
-      expect(messageService.createMessage).toHaveBeenCalledWith(
-        mockPayload.conversationId,
-        mockPayload.content,
-        mockUserId,
-      );
-
-      // Verify event was emitted
-      expect(mockServer.to).toHaveBeenCalledWith(
-        RoomNameFactory.conversationRoom(mockConversationId),
-      );
-      expect(mockServer.emit).toHaveBeenCalledWith(
-        MessageEventType.MESSAGE_CREATED,
-        expect.objectContaining({
-          id: mockMessage.id,
-          conversationId: mockConversationId,
-        }),
-      );
-
-      // Verify success response
-      expect(result.success).toBeTruthy();
-      expect((result as SuccessResponse).data).toEqual(
-        expect.objectContaining({
-          messageId: mockMessage.id,
-        }),
-      );
-    });
-  });
-
-  describe('handleJoinConversation', () => {
-    it('should return error if user lacks access', async () => {
-      conversationService.validateAccess.mockResolvedValue(false);
-
-      const result = await gateway.handleJoinConversation(
-        mockClient,
-        mockConversationId,
-      );
-
-      expect(result.success).toBeFalsy();
-      expect(result.error.code).toBe('ACCESS_DENIED');
-    });
-
-    it('should join room and update last active on success', async () => {
-      conversationService.validateAccess.mockResolvedValue(true);
-
-      const result = await gateway.handleJoinConversation(
-        mockClient,
-        mockConversationId,
-      );
-
-      // Should join the conversation room
-      expect(mockClient.join).toHaveBeenCalledWith(
-        RoomNameFactory.conversationRoom(mockConversationId),
-      );
-
-      // Should update participant's last active timestamp
-      expect(
-        conversationService.updateParticipantLastActive,
-      ).toHaveBeenCalledWith(mockUserId, mockConversationId);
-
-      // Should return success
-      expect(result.success).toBeTruthy();
-      expect((result as SuccessResponse).data).toEqual(
-        expect.objectContaining({
-          conversationId: mockConversationId,
-        }),
-      );
-=======
     it('should delegate to message handler', async () => {
       const payload = { conversationId: 'test', content: 'test' };
       await gateway.handleMessage(payload, mockClient);
       expect(gateway);
->>>>>>> 6af5b91c
     });
   });
 
@@ -631,10 +503,6 @@
         mockReadPayload,
         mockServer,
       );
-<<<<<<< HEAD
-      expect(messageService.markMessageAsRead).not.toHaveBeenCalled();
-=======
->>>>>>> 6af5b91c
     });
 
     it('should mark message as read and emit event on success', async () => {
@@ -653,18 +521,11 @@
         mockServer,
       );
 
-<<<<<<< HEAD
-      // Should mark message as read
-      expect(messageService.markMessageAsRead).toHaveBeenCalledWith(
-        mockReadPayload.messageId,
-        mockUserId,
-=======
       // Verify markAsRead was called with correct params
       expect(messageHandler.markAsRead).toHaveBeenCalledWith(
         mockClient,
         mockReadPayload,
         mockServer,
->>>>>>> 6af5b91c
       );
 
       // Should return success with correct data
