--- conflicted
+++ resolved
@@ -7,10 +7,7 @@
   ReactionPayload,
 } from '../events/message-events';
 import { PinoLogger } from 'nestjs-pino';
-<<<<<<< HEAD
-=======
 import { ContentSanitizer } from '../../shared/utils/content-sanitizer';
->>>>>>> 6af5b91c
 
 describe('MessageValidatorService', () => {
   let service: MessageValidatorService;
