import { Injectable } from '@nestjs/common';
import {
  MessageEventPayload,
  MessageUpdatePayload,
  ReactionPayload,
} from '../events/message-events';
import { PinoLogger } from 'nestjs-pino';
<<<<<<< HEAD

@Injectable()
export class MessageValidatorService {
  constructor(private readonly logger: PinoLogger) {
=======
import { ContentSanitizer } from '../../shared/utils/content-sanitizer';

@Injectable()
export class MessageValidatorService {
  constructor(
    private readonly logger: PinoLogger,
    private readonly contentSanitizer: ContentSanitizer,
  ) {
>>>>>>> 6af5b91c
    this.logger.setContext(MessageValidatorService.name);
  }
  private readonly MAX_MESSAGE_LENGTH = 5000;
  private readonly MIN_MESSAGE_LENGTH = 1;
  private readonly EMOJI_REGEX =
    /^(\u00a9|\u00ae|[\u2000-\u3300]|\ud83c[\ud000-\udfff]|\ud83d[\ud000-\udfff]|\ud83e[\ud000-\udfff])$/;

  validateNewMessage(payload: MessageEventPayload): string | null {
    try {
      if (!payload.conversationId) {
        return 'Conversation ID is required';
      }

      if (!payload.content) {
        return 'Message content is required';
      }

      if (payload.content.length > this.MAX_MESSAGE_LENGTH) {
        return `Message exceeds maximum length of ${this.MAX_MESSAGE_LENGTH} characters`;
      }

      if (payload.content.length < this.MIN_MESSAGE_LENGTH) {
        return 'Message content cannot be empty';
      }

      if (payload.metadata) {
        const metadataSanitization =
          this.contentSanitizer.sanitizeRealtimeMessage(payload.metadata);
        if (!metadataSanitization.isValid) {
          return 'Message metadata contains forbidden elements';
        }
      }

      return null;
    } catch (error) {
      this.logger.error(
        `Message validation error: ${error.message}`,
        error.stack,
      );
      return 'Invalid message format';
    }
  }

  validateMessageUpdate(payload: MessageUpdatePayload): string | null {
    try {
      if (!payload.messageId) {
        return 'Message ID is required';
      }

      if (!payload.content) {
        return 'Updated content is required';
      }

      // Sanitize the content
      const sanitizedContent = this.contentSanitizer.sanitize(payload.content);
      if (!sanitizedContent) {
        return 'Message contains forbidden content';
      }

      if (sanitizedContent.length > this.MAX_MESSAGE_LENGTH) {
        return `Message exceeds maximum length of ${this.MAX_MESSAGE_LENGTH} characters`;
      }

      if (sanitizedContent.length < this.MIN_MESSAGE_LENGTH) {
        return 'Message content cannot be empty';
      }

      // Sanitize metadata if present
      if (payload.metadata) {
        payload.metadata = this.contentSanitizer.sanitizeMetadata(
          payload.metadata,
        );
      }

      // Update the payload with sanitized content
      payload.content = sanitizedContent;

      return null;
    } catch (error) {
      this.logger.error(
        `Update validation error: ${error.message}`,
        error.stack,
      );
      return 'Invalid update format';
    }
  }

  validateReaction(payload: ReactionPayload): string | null {
    try {
      if (!payload.messageId) {
        return 'Message ID is required';
      }

      if (!payload.emoji) {
        return 'Emoji is required';
      }

      if (!this.EMOJI_REGEX.test(payload.emoji) && payload.emoji.length > 2) {
        return 'Invalid emoji format';
      }

      return null;
    } catch (error) {
      this.logger.error(
        `Reaction validation error: ${error.message}`,
        error.stack,
      );
      return 'Invalid reaction format';
    }
  }
}<|MERGE_RESOLUTION|>--- conflicted
+++ resolved
@@ -5,12 +5,6 @@
   ReactionPayload,
 } from '../events/message-events';
 import { PinoLogger } from 'nestjs-pino';
-<<<<<<< HEAD
-
-@Injectable()
-export class MessageValidatorService {
-  constructor(private readonly logger: PinoLogger) {
-=======
 import { ContentSanitizer } from '../../shared/utils/content-sanitizer';
 
 @Injectable()
@@ -19,7 +13,6 @@
     private readonly logger: PinoLogger,
     private readonly contentSanitizer: ContentSanitizer,
   ) {
->>>>>>> 6af5b91c
     this.logger.setContext(MessageValidatorService.name);
   }
   private readonly MAX_MESSAGE_LENGTH = 5000;
