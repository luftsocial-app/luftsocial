--- conflicted
+++ resolved
@@ -150,11 +150,7 @@
     return await this.conversationService.updateConversationSettings(
       conversationId,
       settings,
-<<<<<<< HEAD
-      user.id,
-=======
       user.userId,
->>>>>>> 6af5b91c
     );
   }
 }