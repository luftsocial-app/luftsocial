--- conflicted
+++ resolved
@@ -6,7 +6,6 @@
 import { AttachmentEntity } from './entities/attachment.entity';
 import { MessageRepository } from './repositories/message.repository';
 import { AttachmentRepository } from './repositories/attachment.repository';
-import { TenantModule } from '../../user-management/tenant/tenant.module';
 import { ConversationModule } from '../conversations/conversation.module';
 import { UserManagementModule } from '../../user-management/user-management.module';
 import { ContentSanitizer } from '../shared/utils/content-sanitizer';
@@ -14,11 +13,6 @@
 @Module({
   imports: [
     TypeOrmModule.forFeature([MessageEntity, AttachmentEntity]),
-<<<<<<< HEAD
-    TenantModule,
-    TenantModule,
-    ConversationModule,
-=======
     UserManagementModule,
     ConversationModule,
   ],
@@ -27,9 +21,7 @@
     MessageRepository,
     AttachmentRepository,
     ContentSanitizer,
->>>>>>> 6af5b91c
   ],
-  providers: [MessageService, MessageRepository, AttachmentRepository],
   controllers: [MessageController],
   exports: [MessageService, MessageRepository, AttachmentRepository],
 })
