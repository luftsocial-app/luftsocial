--- conflicted
+++ resolved
@@ -4,10 +4,6 @@
   ForbiddenException,
   BadRequestException,
 } from '@nestjs/common';
-<<<<<<< HEAD
-import { TenantService } from '../../../user-management/tenant/tenant.service';
-=======
->>>>>>> 6af5b91c
 import { MessageRepository } from '../repositories/message.repository';
 import { AttachmentRepository } from '../repositories/attachment.repository';
 import { MessageStatus } from '../../shared/enums/message-type.enum';
@@ -21,14 +17,9 @@
   MessageListResponseDto,
   AttachmentResponseDto,
 } from '../dto/message-response.dto';
-<<<<<<< HEAD
-import { Not, Like } from 'typeorm';
-import { PinoLogger } from 'nestjs-pino';
-=======
 import { PinoLogger } from 'nestjs-pino';
 import { TenantService } from '../../../user-management/tenant.service';
 import { ContentSanitizer } from '../../shared/utils/content-sanitizer';
->>>>>>> 6af5b91c
 
 @Injectable()
 export class MessageService {
@@ -37,16 +28,10 @@
     private readonly attachmentRepository: AttachmentRepository,
     private readonly conversationService: ConversationService,
     private readonly tenantService: TenantService,
-<<<<<<< HEAD
-    private readonly logger: PinoLogger,
-  ) {
-    this.logger.setContext('MessageService');
-=======
     private readonly contentSanitizer: ContentSanitizer,
     private readonly logger: PinoLogger,
   ) {
     this.logger.setContext(MessageService.name);
->>>>>>> 6af5b91c
   }
 
   // Helper method to map entity to DTO
@@ -311,11 +296,6 @@
         throw new BadRequestException('Cannot edit deleted messages');
       }
 
-<<<<<<< HEAD
-      // Use entity helper method for edit history
-      message.addEditHistoryEntry(message.content, userId);
-      message.content = updateData.content;
-=======
       // Sanitize updated content
       const sanitizedContent = this.contentSanitizer.sanitize(
         updateData.content,
@@ -327,7 +307,6 @@
       // Use entity helper method for edit history
       message.addEditHistoryEntry(message.content, userId);
       message.content = sanitizedContent;
->>>>>>> 6af5b91c
       message.updatedAt = new Date();
 
       const updatedMessage = await this.messageRepository.save(message);
