--- conflicted
+++ resolved
@@ -11,14 +11,8 @@
       censor: '***'
 port: 3000
 clerk:
-<<<<<<< HEAD
-  perishableKey: "pk_test_ZWxlZ2FudC1jYW1lbC00MS5jbGVyay5hY2NvdW50cy5kZXYk"
-  secretKey: "sk_test_rX0cdpfvVMTlYuriJ7pRpaJdWTmCW3j4L9a94e6dZ3"
-messaging:
-=======
   perishableKey: 
   secretKey: 
->>>>>>> 27a2c858
   throttle:
     messageRateMs: 500 # Time between messages (ms)
     typingRateMs: 2000 # Time between typing indicators (ms)
