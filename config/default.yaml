appName: starter-template
logger:
  pinoHttp:
    level: info
    transport:
      target: 'pino-pretty'
    redact:
      paths:
        - req.headers.authorization
        - req.headers.auth
      censor: '***'
port: 3000
db:
  options:
    type: postgres
    username: postgres
    password: postgres
    host: localhost
    port: 5432
<<<<<<< HEAD
    database: start-template
    synchronize: true

=======
    database: postgres
    synchronize: false

>>>>>>> 34e9072a
<|MERGE_RESOLUTION|>--- conflicted
+++ resolved
@@ -1,28 +1,21 @@
-appName: starter-template
-logger:
-  pinoHttp:
-    level: info
-    transport:
-      target: 'pino-pretty'
-    redact:
-      paths:
-        - req.headers.authorization
-        - req.headers.auth
-      censor: '***'
-port: 3000
-db:
-  options:
-    type: postgres
-    username: postgres
-    password: postgres
-    host: localhost
-    port: 5432
-<<<<<<< HEAD
-    database: start-template
-    synchronize: true
-
-=======
-    database: postgres
-    synchronize: false
-
->>>>>>> 34e9072a
+appName: starter-template
+logger:
+  pinoHttp:
+    level: info
+    transport:
+      target: 'pino-pretty'
+    redact:
+      paths:
+        - req.headers.authorization
+        - req.headers.auth
+      censor: '***'
+port: 3000
+db:
+  options:
+    type: postgres
+    username: postgres
+    password: postgres
+    host: localhost
+    port: 5432
+    database: start-template
+    synchronize: true