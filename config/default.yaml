--- conflicted
+++ resolved
@@ -10,14 +10,10 @@
       - req.headers.auth
       censor: '***'
 port: 3000
-<<<<<<< HEAD
-
-=======
 clerk:
   perishableKey: 
   secretKey: 
   clerkPublicKey: ""
->>>>>>> 6bb1ad74
 messaging:
   throttle:
     messageRateMs: 500 # Time between messages (ms)
