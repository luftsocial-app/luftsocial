ARG IMAGE=node:22-alpine

#COMMON
FROM $IMAGE AS builder
WORKDIR /app
COPY package*.json ./
RUN npm i
COPY . .

#DEVELOPMENT
FROM builder AS dev 
CMD [""]

#PROD MIDDLE STEP
FROM builder AS prod-build
<<<<<<< HEAD
RUN rm -rf dist
RUN npm run build
RUN npm prune --omit=dev



#PROD
FROM $IMAGE AS prod
WORKDIR /app/dist
COPY --chown=node:node --from=prod-build /app/node_modules /app/node_modules
COPY --chown=node:node --from=prod-build /app/dist /app/dist
COPY --chown=node:node --from=prod-build /app/config /app/dist/config
COPY --chown=node:node --from=prod-build /app/entrypoint.sh /app/dist/entrypoint.sh

# Create the uploads directory with the correct permissions
RUN mkdir -p /app/dist/tmp/uploads && chown -R node:node /app/dist/tmp/uploads


ENV NODE_ENV=production
USER node
RUN chmod +x /app/dist/entrypoint.sh

ENTRYPOINT ["/app/dist/entrypoint.sh"]
=======
RUN npm run build
RUN npm prune --production

#PROD
FROM $IMAGE AS prod
COPY --chown=node:node --from=prod-build /app/dist /app/dist
COPY --chown=node:node --from=prod-build /app/node_modules /app/node_modules
COPY --chown=node:node --from=prod-build /app/.env /app/dist/.env

USER node
ENV NODE_ENV=production
WORKDIR /app/dist
ENTRYPOINT ["node", "./main.js"]
CMD [""]



>>>>>>> 4d13c9ab
<|MERGE_RESOLUTION|>--- conflicted
+++ resolved
@@ -1,58 +1,38 @@
-ARG IMAGE=node:22-alpine
-
-#COMMON
-FROM $IMAGE AS builder
-WORKDIR /app
-COPY package*.json ./
-RUN npm i
-COPY . .
-
-#DEVELOPMENT
-FROM builder AS dev 
-CMD [""]
-
-#PROD MIDDLE STEP
-FROM builder AS prod-build
-<<<<<<< HEAD
-RUN rm -rf dist
-RUN npm run build
-RUN npm prune --omit=dev
-
-
-
-#PROD
-FROM $IMAGE AS prod
-WORKDIR /app/dist
-COPY --chown=node:node --from=prod-build /app/node_modules /app/node_modules
-COPY --chown=node:node --from=prod-build /app/dist /app/dist
-COPY --chown=node:node --from=prod-build /app/config /app/dist/config
-COPY --chown=node:node --from=prod-build /app/entrypoint.sh /app/dist/entrypoint.sh
-
-# Create the uploads directory with the correct permissions
-RUN mkdir -p /app/dist/tmp/uploads && chown -R node:node /app/dist/tmp/uploads
-
-
-ENV NODE_ENV=production
-USER node
-RUN chmod +x /app/dist/entrypoint.sh
-
-ENTRYPOINT ["/app/dist/entrypoint.sh"]
-=======
-RUN npm run build
-RUN npm prune --production
-
-#PROD
-FROM $IMAGE AS prod
-COPY --chown=node:node --from=prod-build /app/dist /app/dist
-COPY --chown=node:node --from=prod-build /app/node_modules /app/node_modules
-COPY --chown=node:node --from=prod-build /app/.env /app/dist/.env
-
-USER node
-ENV NODE_ENV=production
-WORKDIR /app/dist
-ENTRYPOINT ["node", "./main.js"]
-CMD [""]
-
-
-
->>>>>>> 4d13c9ab
+ARG IMAGE=node:22-alpine
+
+#COMMON
+FROM $IMAGE AS builder
+WORKDIR /app
+COPY package*.json ./
+RUN npm i
+COPY . .
+
+#DEVELOPMENT
+FROM builder AS dev 
+CMD [""]
+
+#PROD MIDDLE STEP
+FROM builder AS prod-build
+RUN rm -rf dist
+RUN npm run build
+RUN npm prune --omit=dev
+
+
+
+#PROD
+FROM $IMAGE AS prod
+WORKDIR /app/dist
+COPY --chown=node:node --from=prod-build /app/node_modules /app/node_modules
+COPY --chown=node:node --from=prod-build /app/dist /app/dist
+COPY --chown=node:node --from=prod-build /app/config /app/dist/config
+COPY --chown=node:node --from=prod-build /app/entrypoint.sh /app/dist/entrypoint.sh
+
+# Create the uploads directory with the correct permissions
+RUN mkdir -p /app/dist/tmp/uploads && chown -R node:node /app/dist/tmp/uploads
+
+
+ENV NODE_ENV=production
+USER node
+RUN chmod +x /app/dist/entrypoint.sh
+
+ENTRYPOINT ["/app/dist/entrypoint.sh"]